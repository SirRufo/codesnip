{
 * This Source Code Form is subject to the terms of the Mozilla Public License,
 * v. 2.0. If a copy of the MPL was not distributed with this file, You can
 * obtain one at https://mozilla.org/MPL/2.0/
 *
 * Copyright (C) 2006-2021, Peter Johnson (gravatar.com/delphidabbler).
 *
 * Abstract base class for classes that control and provide information about
 * Borland compilers.
}


unit Compilers.UBorland;


interface


uses
  // Delphi
  Windows,
  // Project
  Compilers.UCompilerBase, Compilers.UGlobals;


type

  {
  TBorlandCompiler:
    Abstract base class for classes that control and provide information about
    Borland compilers. Provides common functionality.
  }
  TBorlandCompiler = class(TCompilerBase)
  strict private
    var
      fId: TCompilerID;
        {Identifies compiler}
      // Flags whether user permits compiler to be auto installed.
      fCanAutoInstall: Boolean;
    function InstallPathFromReg(const RootKey: HKEY): string;
      {Gets compiler install root path from given registry root key, if present.
        @param RootKey [in] Given registry root key.
        @return Required root path or '' if not compiler not installed.
      }
    ///  <summary>Gets the path to the compiler exe file if the compiler is
    ///  registered as installed on the user's computer.</summary>
    ///  <param name="ExePath">string [out] Set to path to compiler executable
    ///  file. Empty string if compiler not installed.</param>
    ///  <returns>Boolean. True if compiler is registered as installed or False
    ///  otherwise.</returns>
    ///  <remarks>Does not check if compiler exe is actually present, just if
    ///  it is registered.</remarks>
    function GetExePathIfInstalled(out ExePath: string): Boolean;
  strict protected
    function SearchDirParams: string; override;
      {One of more parameters that define any search directories to be passed
      to compiler on command line.
        @return Required space separated parameter(s).
      }
    function InstallationRegKey: string; virtual; abstract;
      {Returns name of registry key where records compiler's installation path
      is recorded.
        @return Name of key.
      }
  public
    constructor Create(const Id: TCompilerID);
      {Class constructor. Creates object for a Borland compiler.
        @param Id Compiler id.
      }
    constructor CreateCopy(const Obj: TBorlandCompiler);
      {Copy constructor. Creates a new object that is copy of another object.
        @param Obj Compiler object to copy.
      }
    { ICompilerAutoDetect }
    ///  <summary>Detects and records path to command line compiler exe file,
    ///  if compiler is registered as installed.</summary>
    ///  <returns>Boolean. True if compiler is registered as installed, False
    ///  otherwise.</returns>
    ///  <remarks>
    ///  <para>Does not check if the compiler exe file actually exists.</para>
    ///  <para>Does not set compiler exe file if compiler is not installed.
    ///  </para>
    ///  <para>Method of ICompilerAutoDetect.</para>
    ///  </remarks>
    function DetectExeFile: Boolean;
    ///  <summary>Checks if the compiler is installed on the user's system.
    ///  </summary>
    ///  <returns>Boolean. True if compiler is physically installed, False
    ///  otherwise.</returns>
    ///  <remarks>
    ///  <para>Checks if compiler exe is actually present.</para>
    ///  <para>Method of ICompilerAutoDetect.</para>
    ///  </remarks>
    function IsInstalled: Boolean;
    ///  <summary>Checks if the compiler is permitted to be automatically
    ///  installed.</summary>
    ///  <remarks>Method of ICompilerAutoDetect.</remarks>
    function GetCanAutoInstall: Boolean;
    ///  <summary>Determines whether the compiler can be automatically
    ///  installed.</summary>
    ///  <remarks>Method of ICompilerAutoDetect.</remarks>
    procedure SetCanAutoInstall(const Value: Boolean);

    { ICompiler }
    function GetDefaultSwitches: string; override;
      {Returns default command line switches for compiler.
        @return Switches separated by commas.
      }
    procedure DeleteObjFiles(const Path, Project: string); override;
      {Deletes binary intermdiates files created during a compilation. Does
      nothing if there has been no compilation.
        @param Path Path where project file is found.
        @param Project Name of project (source file)
      }
    function GetID: TCompilerID; override;
      {Provides the unique id of the compiler.
        @return Compiler id.
      }
  end;


implementation


uses
  // Delphi
<<<<<<< HEAD
  SysUtils, Registry,
  // 3rd party
  PJSysInfo,      // for inline expansion
=======
  SysUtils, Registry, IOUtils,
>>>>>>> 02656b84
  // Project
  UIStringList, UStrUtils, USystemInfo;


constructor TBorlandCompiler.Create(const Id: TCompilerID);
  {Class constructor. Creates object for a Borland compiler.
    @param Id Compiler id.
  }
begin
  inherited Create;
  fId := Id;
end;

constructor TBorlandCompiler.CreateCopy(const Obj: TBorlandCompiler);
  {Copy constructor. Creates a new object that is copy of another object.
    @param Obj Compiler object to copy.
  }
begin
  inherited CreateCopy(Obj);
  fId := Obj.GetID;
  fCanAutoInstall := Obj.GetCanAutoInstall;
end;

procedure TBorlandCompiler.DeleteObjFiles(const Path, Project: string);
  {Deletes binary intermdiates files created during a compilation. Does
  nothing if there has been no compilation.
    @param Path Path where project file is found.
    @param Project Name of project (source file)
  }
begin
  SysUtils.DeleteFile(
    IncludeTrailingPathDelimiter(Path) + ChangeFileExt(Project, '.dcu')
  );
end;

function TBorlandCompiler.DetectExeFile: Boolean;
  {Detects and records path to command line compiler if present.
    @return True if compiler path found, false otherwise.
  }
var
  ExePath: string;
begin
  Result := GetExePathIfInstalled(ExePath);
  if Result then
    SetExecFile(ExePath);
end;

function TBorlandCompiler.GetCanAutoInstall: Boolean;
begin
  Result := fCanAutoInstall;
end;

function TBorlandCompiler.GetDefaultSwitches: string;
  {Returns default command line switches for Borland compilers.
    @return Switches separated by commas.
  }
begin
  Result := '-Q,'     // Quiet mode: suppress some output
         +  '-W+,'    // Warnings ON
         +  '-$B-,'   // Full boolean Evaluation OFF
         +  '-$T-,'   // Typed @ operator OFF
         +  '-$H+,'   // Use long strings by default ON
         +  '-$I+,'   // I/O checking ON
         +  '-$V+,'   // Strict var-strings ON
         +  '-$J-,'   // Writeable structured consts OFF
         +  '-$X+,'   // Extended syntax ON
         +  '-$M-,'   // Runtime type info OFF
         +  '-$O+,'   // Optimization ON
         +  '-$Z1,'   // Minimum size of enum types = 1
         +  '-$P+';   // Open string params ON
end;

function TBorlandCompiler.GetExePathIfInstalled(out ExePath: string): Boolean;
var
  InstDir: string;
begin
  ExePath := '';
  // try HKLM
  InstDir := InstallPathFromReg(HKEY_LOCAL_MACHINE);
  if InstDir = '' then
    // in case install was for user only, try HKCU
    InstDir := InstallPathFromReg(HKEY_CURRENT_USER);
  if InstDir = '' then
    Exit(False);
  ExePath := TPath.Combine(InstDir, 'Bin\DCC32.exe');
  Result := True;
end;

function TBorlandCompiler.GetID: TCompilerID;
  {Provides the unique id of the compiler.
    @return Compiler id.
  }
begin
  Result := fId;
end;

function TBorlandCompiler.InstallPathFromReg(const RootKey: HKEY): string;
  {Gets compiler install root path from given registry root key, if present.
    @param RootKey [in] Given registry root key.
    @return Required root path or '' if not compiler not installed.
  }
var
  Reg: TRegistry; // registry accessor
begin
  if TOSInfo.IsReallyWindowsXPOrGreater then
    Reg := TRegistry.Create(KEY_READ or KEY_WOW64_64KEY)
  else
    // KEY_WOW64_64KEY is not supported on Windows 2000
    Reg := TRegistry.Create(KEY_READ);
  try
    Reg.RootKey := RootKey;
    if not Reg.OpenKey(InstallationRegKey, False) then
      Exit('');
    Result := Reg.ReadString('RootDir');
  finally
    Reg.Free;
  end;
end;

function TBorlandCompiler.IsInstalled: Boolean;
var
  ExePath: string;
begin
  if not GetExePathIfInstalled(ExePath) then
    Exit(False);
  Result := TFile.Exists(ExePath, False);
end;

function TBorlandCompiler.SearchDirParams: string;
  {One of more parameters that define any search directories to be passed to
  compiler on command line.
    @return Required space separated parameter(s).
  }
var
  Dirs: IStringList;  // list of search directory strings
begin
  if GetSearchDirs.IsEmpty then
    Exit('');
  Dirs := TIStringList.Create(GetSearchDirs.ToStrings);
  Result := StrQuoteSpaced('-U' + Dirs.GetText(';', False))
    + ' ' + StrQuoteSpaced('-I' + Dirs.GetText(';', False))
    + ' ' + StrQuoteSpaced('-O' + Dirs.GetText(';', False))
    + ' ' + StrQuoteSpaced('-R' + Dirs.GetText(';', False));
end;

procedure TBorlandCompiler.SetCanAutoInstall(const Value: Boolean);
begin
  fCanAutoInstall := Value;
end;

end.
<|MERGE_RESOLUTION|>--- conflicted
+++ resolved
@@ -124,13 +124,9 @@
 
 uses
   // Delphi
-<<<<<<< HEAD
-  SysUtils, Registry,
+  SysUtils, Registry, IOUtils,
   // 3rd party
   PJSysInfo,      // for inline expansion
-=======
-  SysUtils, Registry, IOUtils,
->>>>>>> 02656b84
   // Project
   UIStringList, UStrUtils, USystemInfo;
 
