--- conflicted
+++ resolved
@@ -63,14 +63,10 @@
       fBuilder: TStringBuilder;
       fLevel: Integer;
       fTagInfoMap: TTagInfoMap;
-<<<<<<< HEAD
-      fLINestingDepth: Cardinal;
-=======
       fIsStartOfTextLine: Boolean;
       fLINestingDepth: Cardinal;
     const
       IndentMult = 2;
->>>>>>> 45900e47
     procedure InitialiseTagInfoMap;
     function RenderTag(const TagElem: IActiveTextActionElem): string;
     function RenderText(const TextElem: IActiveTextTextElem): string;
@@ -85,12 +81,9 @@
 
 implementation
 
-<<<<<<< HEAD
-=======
 uses
   UConsts, UIStringList, UStrUtils;
 
->>>>>>> 45900e47
 
 { TActiveTextHTML }
 
@@ -206,31 +199,6 @@
 function TActiveTextHTML.RenderTag(const TagElem: IActiveTextActionElem):
   string;
 begin
-<<<<<<< HEAD
-  case Elem.State of
-    fsOpen:
-    begin
-      if Elem.Kind = ekListItem then
-        Inc(fLINestingDepth);
-      fBuilder.Append(MakeOpeningTag(Elem));
-      fInBlock := True;
-    end;
-    fsClose:
-    begin
-      fInBlock := False;
-      fBuilder.AppendLine(MakeClosingTag(Elem));
-      if Elem.Kind = ekListItem then
-        Dec(fLINestingDepth);
-    end;
-  end;
-end;
-
-procedure TActiveTextHTML.RenderInlineActionElem(Elem: IActiveTextActionElem);
-begin
-  if not fInBlock and (fLINestingDepth = 0) then
-    Exit;
-  case Elem.State of
-=======
   Result := '';
   case TagElem.State of
     fsClose:
@@ -243,7 +211,6 @@
         fIsStartOfTextLine := True;
       end;
     end;
->>>>>>> 45900e47
     fsOpen:
     begin
       Result := MakeOpeningTag(TagElem);
@@ -268,11 +235,6 @@
 function TActiveTextHTML.RenderText(const TextElem: IActiveTextTextElem):
   string;
 begin
-<<<<<<< HEAD
-  if not fInBlock and (fLINestingDepth = 0) then
-    Exit;
-  fBuilder.Append(THTML.Entities(Elem.Text));
-=======
   if fIsStartOfTextLine then
   begin
     Result := StrOfSpaces(IndentMult * fLevel);
@@ -281,7 +243,6 @@
   else
     Result := '';
   Result := Result + THTML.Entities(TextElem.Text);
->>>>>>> 45900e47
 end;
 
 { TActiveTextHTML.TCSSStyles }
