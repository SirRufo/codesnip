﻿	<Project xmlns="http://schemas.microsoft.com/developer/msbuild/2003">
		<PropertyGroup>
			<ProjectGuid>{12EBB82F-DB1E-4ED7-8184-F67D91864C59}</ProjectGuid>
			<MainSource>CodeSnip.dpr</MainSource>
			<Config Condition="'$(Config)'==''">Base</Config>
			<DCC_DCCCompiler>DCC32</DCC_DCCCompiler>
			<ProjectVersion>12.3</ProjectVersion>
			<Base>True</Base>
			<Platform>Win32</Platform>
			<AppType>Application</AppType>
			<FrameworkType>VCL</FrameworkType>
		</PropertyGroup>
		<PropertyGroup Condition="'$(Config)'=='Base' or '$(Base)'!=''">
			<Base>true</Base>
		</PropertyGroup>
		<PropertyGroup Condition="'$(Base)'!=''">
			<DCC_UnitAlias>WinTypes=Windows;WinProcs=Windows;DbiTypes=BDE;DbiProcs=BDE;DbiErrs=BDE;$(DCC_UnitAlias)</DCC_UnitAlias>
			<DCC_SYMBOL_PLATFORM>false</DCC_SYMBOL_PLATFORM>
			<DCC_ExeOutput>..\_build\exe</DCC_ExeOutput>
			<DCC_UnitSearchPath>..\_build\bin;3rdParty;$(DCC_UnitSearchPath)</DCC_UnitSearchPath>
			<DCC_DependencyCheckOutputName>..\_build\exe\CodeSnip.exe</DCC_DependencyCheckOutputName>
			<DCC_CVT_WIDENING_STRING_LOST>true</DCC_CVT_WIDENING_STRING_LOST>
			<DCC_CVT_ACHAR_TO_WCHAR>true</DCC_CVT_ACHAR_TO_WCHAR>
			<DCC_Platform>x86</DCC_Platform>
			<DCC_EXPLICIT_STRING_CAST_LOSS>true</DCC_EXPLICIT_STRING_CAST_LOSS>
			<DCC_ImageBase>00400000</DCC_ImageBase>
			<DCC_K>false</DCC_K>
			<DCC_N>true</DCC_N>
			<DCC_S>false</DCC_S>
			<DCC_F>false</DCC_F>
			<DCC_SymbolReferenceInfo>1</DCC_SymbolReferenceInfo>
			<DCC_DcuOutput>..\_build\bin</DCC_DcuOutput>
			<DCC_E>false</DCC_E>
		</PropertyGroup>
		<ItemGroup>
			<DelphiCompile Include="CodeSnip.dpr">
				<MainSource>MainSource</MainSource>
			</DelphiCompile>
			<DCCReference Include="3rdParty\LVEx.pas"/>
			<DCCReference Include="3rdParty\PJMD5.pas"/>
			<DCCReference Include="3rdParty\PJShellFolders.pas"/>
			<DCCReference Include="3rdParty\PJStreamWrapper.pas"/>
			<DCCReference Include="3rdParty\PJSysInfo.pas"/>
			<DCCReference Include="3rdParty\PJVersionInfo.pas"/>
			<DCCReference Include="3rdParty\PJWdwState.pas"/>
			<DCCReference Include="AutoGen\IntfExternalObj.pas"/>
			<DCCReference Include="ActiveText.UHTMLRenderer.pas"/>
			<DCCReference Include="ActiveText.UMain.pas"/>
			<DCCReference Include="ActiveText.URTFRenderer.pas"/>
			<DCCReference Include="ActiveText.UTextRenderer.pas"/>
			<DCCReference Include="ActiveText.UValidator.pas"/>
			<DCCReference Include="Browser.IntfDocHostUI.pas"/>
			<DCCReference Include="Browser.UControlHelper.pas"/>
			<DCCReference Include="Browser.UController.pas"/>
			<DCCReference Include="Browser.UHighlighter.pas"/>
			<DCCReference Include="Browser.UHTMLEvents.pas"/>
			<DCCReference Include="Browser.UIOMgr.pas"/>
			<DCCReference Include="Browser.UNulUIHandler.pas"/>
			<DCCReference Include="Browser.UUIMgr.pas"/>
			<DCCReference Include="Compilers.UBDS.pas"/>
			<DCCReference Include="Compilers.UBorland.pas"/>
			<DCCReference Include="Compilers.UCompilerBase.pas"/>
			<DCCReference Include="Compilers.UCompilers.pas"/>
			<DCCReference Include="Compilers.UDelphi.pas"/>
			<DCCReference Include="Compilers.UFreePascal.pas"/>
			<DCCReference Include="Compilers.UGlobals.pas"/>
			<DCCReference Include="Compilers.URunner.pas"/>
			<DCCReference Include="Compilers.USearchDirs.pas"/>
			<DCCReference Include="DB.Categories.pas"/>
			<DCCReference Include="DB.IO.Manager.pas"/>
			<DCCReference Include="DB.Main.pas"/>
			<DCCReference Include="DB.Snippets.pas"/>
			<DCCReference Include="DB.SnippetKind.pas"/>
			<DCCReference Include="DB.IO.Vault.pas"/>
			<DCCReference Include="DB.IO.Vault.DCSCv2.pas"/>
			<DCCReference Include="DB.IO.Vault.Null.pas"/>
			<DCCReference Include="DB.IO.Vault.CS4.pas"/>
			<DCCReference Include="Favourites.UManager.pas"/>
			<DCCReference Include="Favourites.UFavourites.pas"/>
			<DCCReference Include="Favourites.UPersist.pas"/>
			<DCCReference Include="FirstRun.FmV4ConfigDlg.pas">
				<Form>V4ConfigDlg</Form>
			</DCCReference>
			<DCCReference Include="FirstRun.FmWhatsNew.pas">
				<Form>WhatsNewDlg</Form>
			</DCCReference>
			<DCCReference Include="FirstRun.FmWhatsNew.FrHTML.pas">
				<Form>WhatsNewHTMLFrame</Form>
				<DesignClass>TFrame</DesignClass>
			</DCCReference>
			<DCCReference Include="FirstRun.UConfigFile.pas"/>
			<DCCReference Include="FirstRun.UDatabase.pas"/>
			<DCCReference Include="FirstRun.UIniFile.pas"/>
			<DCCReference Include="FirstRun.UInstallInfo.pas"/>
			<DCCReference Include="FirstRun.UMain.pas"/>
			<DCCReference Include="FmAboutDlg.pas">
				<Form>AboutDlg</Form>
			</DCCReference>
			<DCCReference Include="FmActiveTextPreviewDlg.pas">
				<Form>ActiveTextPreviewDlg</Form>
			</DCCReference>
			<DCCReference Include="FmAddCategoryDlg.pas">
				<Form>AddCategoryDlg</Form>
			</DCCReference>
			<DCCReference Include="FmBase.pas">
				<Form>BaseForm</Form>
			</DCCReference>
			<DCCReference Include="FmBugReportBaseDlg.pas">
				<Form>BugReportBaseDlg</Form>
			</DCCReference>
			<DCCReference Include="FmCategoryEditDlg.pas">
				<Form>CategoryEditDlg</Form>
			</DCCReference>
			<DCCReference Include="FmCodeExportDlg.pas">
				<Form>CodeExportDlg</Form>
			</DCCReference>
			<DCCReference Include="FmCodeImportDlg.pas">
				<Form>CodeImportDlg</Form>
			</DCCReference>
			<DCCReference Include="FmCompErrorDlg.pas">
				<Form>CompErrorDlg</Form>
			</DCCReference>
			<DCCReference Include="FmCompilersDlg.pas">
				<Form>CompilersDlg</Form>
			</DCCReference>
			<DCCReference Include="FmCompilersDlg.FrBase.pas">
				<Form>CompilersDlgBaseFrame</Form>
				<DesignClass>TFrame</DesignClass>
			</DCCReference>
			<DCCReference Include="FmCompilersDlg.FrCompiler.pas">
				<Form>CompilersDlgCompilerFrame</Form>
				<DesignClass>TFrame</DesignClass>
			</DCCReference>
			<DCCReference Include="FmCompilersDlg.FrLog.pas">
				<Form>CompilersDlgLogFrame</Form>
				<DesignClass>TFrame</DesignClass>
			</DCCReference>
			<DCCReference Include="FmCompilersDlg.FrNamespaces.pas">
				<Form>CompilersDlgNamespacesFrame</Form>
				<DesignClass>TFrame</DesignClass>
			</DCCReference>
			<DCCReference Include="FmCompilersDlg.FrSearchDirs.pas">
				<Form>CompilersDlgSearchDirsFrame</Form>
				<DesignClass>TFrame</DesignClass>
			</DCCReference>
			<DCCReference Include="FmCompilersDlg.FrSwitches.pas">
				<Form>CompilersDlgSwitchesFrame</Form>
				<DesignClass>TFrame</DesignClass>
			</DCCReference>
			<DCCReference Include="FmCompilersDlg.UBannerMgr.pas"/>
			<DCCReference Include="FmCompilersDlg.UCompilerListMgr.pas"/>
			<DCCReference Include="FmDBUpdateDlg.pas">
				<Form>DBUpdateDlg</Form>
			</DCCReference>
			<DCCReference Include="FmDeleteCategoryDlg.pas">
				<Form>DeleteCategoryDlg</Form>
			</DCCReference>
			<DCCReference Include="FmDependenciesDlg.pas">
				<Form>DependenciesDlg</Form>
			</DCCReference>
			<DCCReference Include="FmDuplicateSnippetDlg.pas">
				<Form>DuplicateSnippetDlg</Form>
			</DCCReference>
			<DCCReference Include="FmEasterEgg.pas">
				<Form>EasterEggForm</Form>
			</DCCReference>
			<DCCReference Include="FmFavouritesDlg.pas">
				<Form>FavouritesDlg</Form>
			</DCCReference>
			<DCCReference Include="FmFindCompilerDlg.pas">
				<Form>FindCompilerDlg</Form>
			</DCCReference>
			<DCCReference Include="FmFindTextDlg.pas">
				<Form>FindTextDlg</Form>
			</DCCReference>
			<DCCReference Include="FmFindXRefsDlg.pas">
				<Form>FindXRefsDlg</Form>
			</DCCReference>
			<DCCReference Include="FmGenericDlg.pas">
				<Form>GenericDlg</Form>
			</DCCReference>
			<DCCReference Include="FmGenericModalDlg.pas">
				<Form>GenericModalDlg</Form>
			</DCCReference>
			<DCCReference Include="FmGenericNonModalDlg.pas">
				<Form>GenericNonModalDlg</Form>
			</DCCReference>
			<DCCReference Include="FmGenericOKDlg.pas">
				<Form>GenericOKDlg</Form>
			</DCCReference>
			<DCCReference Include="FmGenericViewDlg.pas">
				<Form>GenericViewDlg</Form>
			</DCCReference>
			<DCCReference Include="FmHelpAware.pas">
				<Form>HelpAwareForm</Form>
			</DCCReference>
			<DCCReference Include="FmMain.pas">
				<Form>MainForm</Form>
			</DCCReference>
			<DCCReference Include="FmNewHiliterNameDlg.pas">
				<Form>NewHiliterNameDlg</Form>
			</DCCReference>
			<DCCReference Include="FmPreferencesDlg.pas">
				<Form>PreferencesDlg</Form>
			</DCCReference>
			<DCCReference Include="FmPreviewDlg.pas">
				<Form>PreviewDlg</Form>
			</DCCReference>
			<DCCReference Include="FmPrintDlg.pas">
				<Form>PrintDlg</Form>
			</DCCReference>
			<DCCReference Include="FmRenameCategoryDlg.pas">
				<Form>RenameCategoryDlg</Form>
			</DCCReference>
			<DCCReference Include="FmSelectionSearchDlg.pas">
				<Form>SelectionSearchDlg</Form>
			</DCCReference>
			<DCCReference Include="FmSnippetsEditorDlg.pas">
				<Form>SnippetsEditorDlg</Form>
			</DCCReference>
			<DCCReference Include="FmSnippetsEditorDlg.FrActiveTextEditor.pas">
				<Form>SnippetsActiveTextEdFrame</Form>
				<DesignClass>TFrame</DesignClass>
			</DCCReference>
			<DCCReference Include="FmSplash.pas">
				<Form>SplashForm</Form>
			</DCCReference>
			<DCCReference Include="FmSWAGImportDlg.pas">
				<Form>SWAGImportDlg</Form>
			</DCCReference>
			<DCCReference Include="FmTestCompileDlg.pas">
				<Form>TestCompileDlg</Form>
			</DCCReference>
			<DCCReference Include="FmTrappedBugReportDlg.pas">
				<Form>TrappedBugReportDlg</Form>
			</DCCReference>
			<DCCReference Include="FmUserBugReportDlg.pas">
				<Form>UserBugReportDlg</Form>
			</DCCReference>
			<DCCReference Include="UI.Forms.MoveVaultDlg.pas">
				<Form>MoveVaultDlg</Form>
			</DCCReference>
			<DCCReference Include="FrProgress.pas">
				<Form>ProgressFrame</Form>
				<DesignClass>TFrame</DesignClass>
			</DCCReference>
			<DCCReference Include="FmUserHiliterMgrDlg.pas">
				<Form>UserHiliterMgrDlg</Form>
			</DCCReference>
			<DCCReference Include="FmWaitDlg.pas">
				<Form>WaitDlg</Form>
			</DCCReference>
			<DCCReference Include="FmWizardDlg.pas">
				<Form>WizardDlg</Form>
			</DCCReference>
			<DCCReference Include="FrBrowserBase.pas">
				<Form>BrowserBaseFrame</Form>
				<DesignClass>TFrame</DesignClass>
			</DCCReference>
			<DCCReference Include="FrCategoryDescEdit.pas">
				<Form>CategoryDescEditFrame</Form>
				<DesignClass>TFrame</DesignClass>
			</DCCReference>
			<DCCReference Include="FrCategoryList.pas">
				<Form>CategoryListFrame</Form>
				<DesignClass>TFrame</DesignClass>
			</DCCReference>
			<DCCReference Include="FrCodeGenPrefs.pas">
				<Form>CodeGenPrefsFrame</Form>
				<DesignClass>TFrame</DesignClass>
			</DCCReference>
			<DCCReference Include="FrDetail.pas">
				<Form>DetailFrame</Form>
				<DesignClass>TFrame</DesignClass>
			</DCCReference>
			<DCCReference Include="FrDetailView.pas">
				<Form>DetailViewFrame</Form>
				<DesignClass>TFrame</DesignClass>
			</DCCReference>
			<DCCReference Include="FrDisplayPrefs.pas">
				<Form>DisplayPrefsFrame</Form>
				<DesignClass>TFrame</DesignClass>
			</DCCReference>
			<DCCReference Include="FrEasterEgg.pas">
				<Form>EasterEggFrame</Form>
				<DesignClass>TFrame</DesignClass>
			</DCCReference>
			<DCCReference Include="FrFixedHTMLDlg.pas">
				<Form>FixedHTMLDlgFrame</Form>
				<DesignClass>TFrame</DesignClass>
			</DCCReference>
			<DCCReference Include="FrGeneralPrefs.pas">
				<Form>GeneralPrefsFrame</Form>
				<DesignClass>TFrame</DesignClass>
			</DCCReference>
			<DCCReference Include="FrHiliterPrefs.pas">
				<Form>HiliterPrefsFrame</Form>
				<DesignClass>TFrame</DesignClass>
			</DCCReference>
			<DCCReference Include="FrHTMLDlg.pas">
				<Form>HTMLDlgFrame</Form>
				<DesignClass>TFrame</DesignClass>
			</DCCReference>
			<DCCReference Include="FrHTMLPreview.pas">
				<Form>HTMLPreviewFrame</Form>
				<DesignClass>TFrame</DesignClass>
			</DCCReference>
			<DCCReference Include="FrHTMLTpltDlg.pas">
				<Form>HTMLTpltDlgFrame</Form>
				<DesignClass>TFrame</DesignClass>
			</DCCReference>
			<DCCReference Include="FrMemoPreview.pas">
				<Form>MemoPreviewFrame</Form>
				<DesignClass>TFrame</DesignClass>
			</DCCReference>
			<DCCReference Include="FrOverview.pas">
				<Form>OverviewFrame</Form>
				<DesignClass>TFrame</DesignClass>
			</DCCReference>
			<DCCReference Include="FrPrefsBase.pas">
				<Form>PrefsBaseFrame</Form>
				<DesignClass>TFrame</DesignClass>
			</DCCReference>
			<DCCReference Include="FrPrintingPrefs.pas">
				<Form>PrintingPrefsFrame</Form>
				<DesignClass>TFrame</DesignClass>
			</DCCReference>
			<DCCReference Include="FrRTFPreview.pas">
				<Form>RTFPreviewFrame</Form>
				<DesignClass>TFrame</DesignClass>
			</DCCReference>
			<DCCReference Include="FrRTFShowCase.pas">
				<Form>RTFShowCaseFrame</Form>
				<DesignClass>TFrame</DesignClass>
			</DCCReference>
			<DCCReference Include="FrCheckedTV.pas">
				<Form>CheckedTVFrame</Form>
				<DesignClass>TFrame</DesignClass>
			</DCCReference>
			<DCCReference Include="FrSelectSnippetsBase.pas">
				<Form>SelectSnippetsBaseFrame</Form>
				<DesignClass>TFrame</DesignClass>
			</DCCReference>
			<DCCReference Include="FrSelectSnippets.pas">
				<Form>SelectSnippetsFrame</Form>
				<DesignClass>TFrame</DesignClass>
			</DCCReference>
			<DCCReference Include="FrSelectUserSnippets.pas">
				<Form>SelectUserSnippetsFrame</Form>
				<DesignClass>TFrame</DesignClass>
			</DCCReference>
			<DCCReference Include="FrSnippetLayoutPrefs.pas">
				<Form>SnippetLayoutPrefsFrame</Form>
				<DesignClass>TFrame</DesignClass>
			</DCCReference>
			<DCCReference Include="FrSourcePrefs.pas">
				<Form>SourcePrefsFrame</Form>
				<DesignClass>TFrame</DesignClass>
			</DCCReference>
			<DCCReference Include="FrTextPreview.pas">
				<Form>TextPreviewFrame</Form>
				<DesignClass>TFrame</DesignClass>
			</DCCReference>
			<DCCReference Include="FrTitled.pas">
				<Form>TitledFrame</Form>
				<DesignClass>TFrame</DesignClass>
			</DCCReference>
			<DCCReference Include="Hiliter.UAttrs.pas"/>
			<DCCReference Include="Hiliter.UCSS.pas"/>
			<DCCReference Include="Hiliter.UFileHiliter.pas"/>
			<DCCReference Include="Hiliter.UGlobals.pas"/>
			<DCCReference Include="Hiliter.UHiliters.pas"/>
			<DCCReference Include="Hiliter.UPasLexer.pas"/>
			<DCCReference Include="Hiliter.UPasParser.pas"/>
			<DCCReference Include="Hiliter.UPersist.pas"/>
			<DCCReference Include="IntfAligner.pas"/>
			<DCCReference Include="IntfCommon.pas"/>
			<DCCReference Include="IntfFrameMgrs.pas"/>
			<DCCReference Include="IntfNotifier.pas"/>
			<DCCReference Include="IntfPreview.pas"/>
			<DCCReference Include="SWAG.UCommon.pas"/>
			<DCCReference Include="SWAG.UImporter.pas"/>
			<DCCReference Include="SWAG.UReader.pas"/>
			<DCCReference Include="SWAG.UPacketCache.pas"/>
			<DCCReference Include="SWAG.UVersion.pas"/>
			<DCCReference Include="SWAG.UXMLProcessor.pas"/>
			<DCCReference Include="UActionFactory.pas"/>
			<DCCReference Include="UAnchors.pas"/>
			<DCCReference Include="UAppInfo.pas"/>
			<DCCReference Include="UBaseObjects.pas"/>
			<DCCReference Include="UBox.pas"/>
			<DCCReference Include="UBrowseForFolderDlg.pas"/>
			<DCCReference Include="UBrowseProtocol.pas"/>
			<DCCReference Include="UCategoryAction.pas"/>
			<DCCReference Include="UI.Adapters.CategoryList.pas"/>
			<DCCReference Include="ClassHelpers.UControls.pas"/>
			<DCCReference Include="UClipboardHelper.pas"/>
			<DCCReference Include="DB.IO.ImportExport.CS4.pas"/>
			<DCCReference Include="UCodeImportMgr.pas"/>
			<DCCReference Include="UCodeShareMgr.pas"/>
			<DCCReference Include="UColorBoxEx.pas"/>
			<DCCReference Include="UColorDialogEx.pas"/>
			<DCCReference Include="UColours.pas"/>
			<DCCReference Include="UCommandBars.pas"/>
			<DCCReference Include="UCommonDlg.pas"/>
			<DCCReference Include="UComparers.pas"/>
			<DCCReference Include="UCompileMgr.pas"/>
			<DCCReference Include="UCompileResultsLBMgr.pas"/>
			<DCCReference Include="UCompResHTML.pas"/>
			<DCCReference Include="UConsoleApp.pas"/>
			<DCCReference Include="UConsts.pas"/>
			<DCCReference Include="UContainers.pas"/>
			<DCCReference Include="UControlStateMgr.pas"/>
			<DCCReference Include="UCopyInfoMgr.pas"/>
			<DCCReference Include="UCopySourceMgr.pas"/>
			<DCCReference Include="UCopyViewMgr.pas"/>
			<DCCReference Include="UCSSBuilder.pas"/>
			<DCCReference Include="UCSSUtils.pas"/>
			<DCCReference Include="UCtrlArranger.pas"/>
			<DCCReference Include="UDataBackupMgr.pas"/>
			<DCCReference Include="UDatabaseLoader.pas"/>
			<DCCReference Include="UDatabaseLoaderUI.pas"/>
			<DCCReference Include="UDataStreamIO.pas"/>
			<DCCReference Include="UDBUpdateMgr.pas"/>
			<DCCReference Include="UDetailPageHTML.pas"/>
			<DCCReference Include="UDetailPageLoader.pas"/>
			<DCCReference Include="UDetailTabAction.pas"/>
			<DCCReference Include="UDialogMgr.pas"/>
			<DCCReference Include="UDirectoryCopier.pas"/>
			<DCCReference Include="UDispatchList.pas"/>
			<DCCReference Include="UDlgHelper.pas"/>
			<DCCReference Include="UDOSDateTime.pas"/>
			<DCCReference Include="UDropDownButtons.pas"/>
			<DCCReference Include="UEditSnippetAction.pas"/>
			<DCCReference Include="UEmailHelper.pas"/>
			<DCCReference Include="UEncodings.pas"/>
			<DCCReference Include="UExceptions.pas"/>
			<DCCReference Include="UExeFileType.pas"/>
			<DCCReference Include="UFileProtocol.pas"/>
			<DCCReference Include="UFileUpdater.pas"/>
			<DCCReference Include="UFolderBackup.pas"/>
			<DCCReference Include="UFontHelper.pas"/>
			<DCCReference Include="UFormAligner.pas"/>
			<DCCReference Include="UGIFImageList.pas"/>
			<DCCReference Include="UGraphicUtils.pas"/>
			<DCCReference Include="UGroups.pas"/>
			<DCCReference Include="UHelpMgr.pas"/>
			<DCCReference Include="UHelpProtocol.pas"/>
			<DCCReference Include="UHexUtils.pas"/>
			<DCCReference Include="UHiddenRichEdit.pas"/>
			<DCCReference Include="UHiddenWindow.pas"/>
			<DCCReference Include="UHistory.pas"/>
			<DCCReference Include="UHistoryMenus.pas"/>
			<DCCReference Include="UHTMLBuilder.pas"/>
			<DCCReference Include="UHTMLDOMHelper.pas"/>
			<DCCReference Include="UHTMLHelp.pas"/>
			<DCCReference Include="UHTMLHelpMgr.pas"/>
			<DCCReference Include="UHTMLTemplate.pas"/>
			<DCCReference Include="UHTMLUtils.pas"/>
			<DCCReference Include="UHTTPProtocol.pas"/>
			<DCCReference Include="UImageTags.pas"/>
			<DCCReference Include="UInitialLetter.pas"/>
			<DCCReference Include="UIOUtils.pas"/>
			<DCCReference Include="UIStringList.pas"/>
			<DCCReference Include="UJavaScriptUtils.pas"/>
			<DCCReference Include="UKeysHelper.pas"/>
			<DCCReference Include="ULEDImageList.pas"/>
			<DCCReference Include="ULinkAction.pas"/>
			<DCCReference Include="ULocales.pas"/>
			<DCCReference Include="UMainDisplayMgr.pas"/>
			<DCCReference Include="UMarquee.pas"/>
			<DCCReference Include="UMeasurement.pas"/>
			<DCCReference Include="UMemoCaretPosDisplayMgr.pas"/>
			<DCCReference Include="UMemoHelper.pas"/>
			<DCCReference Include="UMemoProgBarMgr.pas"/>
			<DCCReference Include="UMenus.pas"/>
			<DCCReference Include="UMessageBox.pas"/>
			<DCCReference Include="UMessageWindow.pas"/>
			<DCCReference Include="UMultiCastEvents.pas"/>
			<DCCReference Include="UNotifier.pas"/>
			<DCCReference Include="UNulDropTarget.pas"/>
			<DCCReference Include="UNulFormAligner.pas"/>
			<DCCReference Include="UOleClientSite.pas"/>
			<DCCReference Include="UOpenDialogHelper.pas"/>
			<DCCReference Include="UOpenDialogEx.pas"/>
			<DCCReference Include="UOverviewTreeBuilder.pas"/>
			<DCCReference Include="UOverviewTreeState.pas"/>
			<DCCReference Include="UPageSetupDialogEx.pas"/>
			<DCCReference Include="UPageSetupDlgMgr.pas"/>
			<DCCReference Include="UPipe.pas"/>
			<DCCReference Include="UPreferences.pas"/>
			<DCCReference Include="UPrintDocuments.pas"/>
			<DCCReference Include="UPrintEngine.pas"/>
			<DCCReference Include="UPrintInfo.pas"/>
			<DCCReference Include="UPrintMgr.pas"/>
			<DCCReference Include="UProtocols.pas"/>
			<DCCReference Include="UQuery.pas"/>
			<DCCReference Include="UREMLDataIO.pas"/>
			<DCCReference Include="UResourceUtils.pas"/>
			<DCCReference Include="URTFBuilder.pas"/>
			<DCCReference Include="URTFCategoryDoc.pas"/>
			<DCCReference Include="URTFSnippetDoc.pas"/>
			<DCCReference Include="URTFStyles.pas"/>
			<DCCReference Include="URTFUtils.pas"/>
			<DCCReference Include="USaveDialogEx.pas"/>
			<DCCReference Include="USaveSnippetMgr.pas"/>
			<DCCReference Include="USaveSourceDlg.pas"/>
			<DCCReference Include="USaveSourceMgr.pas"/>
			<DCCReference Include="USaveUnitMgr.pas"/>
			<DCCReference Include="USearch.pas"/>
			<DCCReference Include="USelectionIOMgr.pas"/>
			<DCCReference Include="USettings.pas"/>
			<DCCReference Include="UShowCaseCtrl.pas"/>
			<DCCReference Include="USimpleDispatch.pas"/>
			<DCCReference Include="USingleton.pas"/>
			<DCCReference Include="UI.Adapters.SnippetKindList.pas"/>
			<DCCReference Include="USnippetAction.pas"/>
			<DCCReference Include="USnippetDoc.pas"/>
			<DCCReference Include="USnippetExtraHelper.pas"/>
			<DCCReference Include="USnippetHTML.pas"/>
			<DCCReference Include="USnippetIDListIOHandler.pas"/>
			<DCCReference Include="DB.SnippetIDs.pas"/>
			<DCCReference Include="USnippetPageHTML.pas"/>
			<DCCReference Include="USnippetPageStructure.pas"/>
			<DCCReference Include="USnippetsChkListMgr.pas"/>
			<DCCReference Include="USnippetSourceGen.pas"/>
			<DCCReference Include="USnippetsTVDraw.pas"/>
			<DCCReference Include="USnippetValidator.pas"/>
			<DCCReference Include="USourceFileInfo.pas"/>
			<DCCReference Include="USourceGen.pas"/>
			<DCCReference Include="UStartUp.pas"/>
			<DCCReference Include="UStatusBarMgr.pas"/>
			<DCCReference Include="UStringReader.pas"/>
			<DCCReference Include="UStructs.pas"/>
			<DCCReference Include="UStrUtils.pas"/>
			<DCCReference Include="USystemInfo.pas"/>
			<DCCReference Include="UTaggedTextLexer.pas"/>
			<DCCReference Include="UTestCompile.pas"/>
			<DCCReference Include="UTestCompileUI.pas"/>
			<DCCReference Include="UTestUnit.pas"/>
			<DCCReference Include="UTestUnitDlgMgr.pas"/>
			<DCCReference Include="UTextSnippetDoc.pas"/>
			<DCCReference Include="UThemesEx.pas"/>
			<DCCReference Include="UToolButtonEx.pas"/>
			<DCCReference Include="UTVCheckBoxes.pas"/>
			<DCCReference Include="UUIWidgetImages.pas"/>
			<DCCReference Include="UUniqueID.pas"/>
			<DCCReference Include="UUnitAnalyser.pas"/>
			<DCCReference Include="UUnitsChkListMgr.pas"/>
			<DCCReference Include="UURIEncode.pas"/>
			<DCCReference Include="UUrl.pas"/>
			<DCCReference Include="UUrlMonEx.pas"/>
			<DCCReference Include="VaultBackup.pas"/>
			<DCCReference Include="UUserDBMgr.pas"/>
			<DCCReference Include="VaultMover.pas"/>
			<DCCReference Include="UUtils.pas"/>
			<DCCReference Include="UVersionInfo.pas"/>
			<DCCReference Include="UView.pas"/>
			<DCCReference Include="UViewItemAction.pas"/>
			<DCCReference Include="UViewItemTreeNode.pas"/>
			<DCCReference Include="UWaitForThreadUI.pas"/>
			<DCCReference Include="UWarnings.pas"/>
			<DCCReference Include="UWBCommandBars.pas"/>
			<DCCReference Include="UWBExternal.pas"/>
			<DCCReference Include="UWBPopupMenus.pas"/>
			<DCCReference Include="UWindowSettings.pas"/>
			<DCCReference Include="UXMLDocHelper.pas"/>
			<DCCReference Include="UXMLDocumentEx.pas"/>
			<DCCReference Include="UI.Forms.DeleteVaultDlg.pas">
				<Form>DeleteVaultDlg</Form>
			</DCCReference>
			<DCCReference Include="Compilers.UAutoDetect.pas"/>
			<DCCReference Include="Compilers.USettings.pas"/>
			<DCCReference Include="FmRegisterCompilersDlg.pas">
				<Form>RegisterCompilersDlg</Form>
			</DCCReference>
			<DCCReference Include="ClassHelpers.UGraphics.pas"/>
			<DCCReference Include="ClassHelpers.UActions.pas"/>
<<<<<<< HEAD
			<DCCReference Include="DB.Vaults.pas"/>
			<DCCReference Include="UTabSeparatedFileIO.pas"/>
			<DCCReference Include="DB.IO.Categories.pas"/>
			<DCCReference Include="UI.Adapters.VaultList.pas"/>
			<DCCReference Include="UI.Forms.BackupVaultDlg.pas">
				<Form>VaultBackupDlg</Form>
			</DCCReference>
			<DCCReference Include="DB.DataFormats.pas"/>
			<DCCReference Include="DB.IO.Vault.Native.pas"/>
			<DCCReference Include="DB.MetaData.pas"/>
			<DCCReference Include="DB.IO.Common.CS4.pas"/>
=======
			<DCCReference Include="USaveInfoMgr.pas"/>
			<DCCReference Include="ClassHelpers.RichEdit.pas"/>
>>>>>>> a8e706c9
			<None Include="CodeSnip.todo"/>
			<BuildConfiguration Include="Base">
				<Key>Base</Key>
			</BuildConfiguration>
		</ItemGroup>
		<Import Condition="Exists('$(BDS)\Bin\CodeGear.Delphi.Targets')" Project="$(BDS)\Bin\CodeGear.Delphi.Targets"/>
		<Import Condition="Exists('$(APPDATA)\Embarcadero\$(BDSAPPDATABASEDIR)\$(PRODUCTVERSION)\UserTools.proj')" Project="$(APPDATA)\Embarcadero\$(BDSAPPDATABASEDIR)\$(PRODUCTVERSION)\UserTools.proj"/>
		<ProjectExtensions>
			<Borland.Personality>Delphi.Personality.12</Borland.Personality>
			<Borland.ProjectType>VCLApplication</Borland.ProjectType>
			<BorlandProject>
				<Delphi.Personality>
					<Source>
						<Source Name="MainSource">CodeSnip.dpr</Source>
					</Source>
					<Parameters>
						<Parameters Name="RunParams">-localhost</Parameters>
					</Parameters>
					<VersionInfo>
						<VersionInfo Name="IncludeVerInfo">False</VersionInfo>
						<VersionInfo Name="AutoIncBuild">False</VersionInfo>
						<VersionInfo Name="MajorVer">1</VersionInfo>
						<VersionInfo Name="MinorVer">0</VersionInfo>
						<VersionInfo Name="Release">0</VersionInfo>
						<VersionInfo Name="Build">0</VersionInfo>
						<VersionInfo Name="Debug">False</VersionInfo>
						<VersionInfo Name="PreRelease">False</VersionInfo>
						<VersionInfo Name="Special">False</VersionInfo>
						<VersionInfo Name="Private">False</VersionInfo>
						<VersionInfo Name="DLL">False</VersionInfo>
						<VersionInfo Name="Locale">2057</VersionInfo>
						<VersionInfo Name="CodePage">1252</VersionInfo>
					</VersionInfo>
					<VersionInfoKeys>
						<VersionInfoKeys Name="CompanyName"/>
						<VersionInfoKeys Name="FileDescription"/>
						<VersionInfoKeys Name="FileVersion">1.0.0.0</VersionInfoKeys>
						<VersionInfoKeys Name="InternalName"/>
						<VersionInfoKeys Name="LegalCopyright"/>
						<VersionInfoKeys Name="LegalTrademarks"/>
						<VersionInfoKeys Name="OriginalFilename"/>
						<VersionInfoKeys Name="ProductName"/>
						<VersionInfoKeys Name="ProductVersion">1.0.0.0</VersionInfoKeys>
						<VersionInfoKeys Name="Comments"/>
					</VersionInfoKeys>
				</Delphi.Personality>
				<Platforms>
					<Platform value="Win32">True</Platform>
				</Platforms>
			</BorlandProject>
			<ProjectFileVersion>12</ProjectFileVersion>
		</ProjectExtensions>
	</Project>
<|MERGE_RESOLUTION|>--- conflicted
+++ resolved
@@ -1,647 +1,644 @@
-﻿	<Project xmlns="http://schemas.microsoft.com/developer/msbuild/2003">
-		<PropertyGroup>
-			<ProjectGuid>{12EBB82F-DB1E-4ED7-8184-F67D91864C59}</ProjectGuid>
-			<MainSource>CodeSnip.dpr</MainSource>
-			<Config Condition="'$(Config)'==''">Base</Config>
-			<DCC_DCCCompiler>DCC32</DCC_DCCCompiler>
-			<ProjectVersion>12.3</ProjectVersion>
-			<Base>True</Base>
-			<Platform>Win32</Platform>
-			<AppType>Application</AppType>
-			<FrameworkType>VCL</FrameworkType>
-		</PropertyGroup>
-		<PropertyGroup Condition="'$(Config)'=='Base' or '$(Base)'!=''">
-			<Base>true</Base>
-		</PropertyGroup>
-		<PropertyGroup Condition="'$(Base)'!=''">
-			<DCC_UnitAlias>WinTypes=Windows;WinProcs=Windows;DbiTypes=BDE;DbiProcs=BDE;DbiErrs=BDE;$(DCC_UnitAlias)</DCC_UnitAlias>
-			<DCC_SYMBOL_PLATFORM>false</DCC_SYMBOL_PLATFORM>
-			<DCC_ExeOutput>..\_build\exe</DCC_ExeOutput>
-			<DCC_UnitSearchPath>..\_build\bin;3rdParty;$(DCC_UnitSearchPath)</DCC_UnitSearchPath>
-			<DCC_DependencyCheckOutputName>..\_build\exe\CodeSnip.exe</DCC_DependencyCheckOutputName>
-			<DCC_CVT_WIDENING_STRING_LOST>true</DCC_CVT_WIDENING_STRING_LOST>
-			<DCC_CVT_ACHAR_TO_WCHAR>true</DCC_CVT_ACHAR_TO_WCHAR>
-			<DCC_Platform>x86</DCC_Platform>
-			<DCC_EXPLICIT_STRING_CAST_LOSS>true</DCC_EXPLICIT_STRING_CAST_LOSS>
-			<DCC_ImageBase>00400000</DCC_ImageBase>
-			<DCC_K>false</DCC_K>
-			<DCC_N>true</DCC_N>
-			<DCC_S>false</DCC_S>
-			<DCC_F>false</DCC_F>
-			<DCC_SymbolReferenceInfo>1</DCC_SymbolReferenceInfo>
-			<DCC_DcuOutput>..\_build\bin</DCC_DcuOutput>
-			<DCC_E>false</DCC_E>
-		</PropertyGroup>
-		<ItemGroup>
-			<DelphiCompile Include="CodeSnip.dpr">
-				<MainSource>MainSource</MainSource>
-			</DelphiCompile>
-			<DCCReference Include="3rdParty\LVEx.pas"/>
-			<DCCReference Include="3rdParty\PJMD5.pas"/>
-			<DCCReference Include="3rdParty\PJShellFolders.pas"/>
-			<DCCReference Include="3rdParty\PJStreamWrapper.pas"/>
-			<DCCReference Include="3rdParty\PJSysInfo.pas"/>
-			<DCCReference Include="3rdParty\PJVersionInfo.pas"/>
-			<DCCReference Include="3rdParty\PJWdwState.pas"/>
-			<DCCReference Include="AutoGen\IntfExternalObj.pas"/>
-			<DCCReference Include="ActiveText.UHTMLRenderer.pas"/>
-			<DCCReference Include="ActiveText.UMain.pas"/>
-			<DCCReference Include="ActiveText.URTFRenderer.pas"/>
-			<DCCReference Include="ActiveText.UTextRenderer.pas"/>
-			<DCCReference Include="ActiveText.UValidator.pas"/>
-			<DCCReference Include="Browser.IntfDocHostUI.pas"/>
-			<DCCReference Include="Browser.UControlHelper.pas"/>
-			<DCCReference Include="Browser.UController.pas"/>
-			<DCCReference Include="Browser.UHighlighter.pas"/>
-			<DCCReference Include="Browser.UHTMLEvents.pas"/>
-			<DCCReference Include="Browser.UIOMgr.pas"/>
-			<DCCReference Include="Browser.UNulUIHandler.pas"/>
-			<DCCReference Include="Browser.UUIMgr.pas"/>
-			<DCCReference Include="Compilers.UBDS.pas"/>
-			<DCCReference Include="Compilers.UBorland.pas"/>
-			<DCCReference Include="Compilers.UCompilerBase.pas"/>
-			<DCCReference Include="Compilers.UCompilers.pas"/>
-			<DCCReference Include="Compilers.UDelphi.pas"/>
-			<DCCReference Include="Compilers.UFreePascal.pas"/>
-			<DCCReference Include="Compilers.UGlobals.pas"/>
-			<DCCReference Include="Compilers.URunner.pas"/>
-			<DCCReference Include="Compilers.USearchDirs.pas"/>
-			<DCCReference Include="DB.Categories.pas"/>
-			<DCCReference Include="DB.IO.Manager.pas"/>
-			<DCCReference Include="DB.Main.pas"/>
-			<DCCReference Include="DB.Snippets.pas"/>
-			<DCCReference Include="DB.SnippetKind.pas"/>
-			<DCCReference Include="DB.IO.Vault.pas"/>
-			<DCCReference Include="DB.IO.Vault.DCSCv2.pas"/>
-			<DCCReference Include="DB.IO.Vault.Null.pas"/>
-			<DCCReference Include="DB.IO.Vault.CS4.pas"/>
-			<DCCReference Include="Favourites.UManager.pas"/>
-			<DCCReference Include="Favourites.UFavourites.pas"/>
-			<DCCReference Include="Favourites.UPersist.pas"/>
-			<DCCReference Include="FirstRun.FmV4ConfigDlg.pas">
-				<Form>V4ConfigDlg</Form>
-			</DCCReference>
-			<DCCReference Include="FirstRun.FmWhatsNew.pas">
-				<Form>WhatsNewDlg</Form>
-			</DCCReference>
-			<DCCReference Include="FirstRun.FmWhatsNew.FrHTML.pas">
-				<Form>WhatsNewHTMLFrame</Form>
-				<DesignClass>TFrame</DesignClass>
-			</DCCReference>
-			<DCCReference Include="FirstRun.UConfigFile.pas"/>
-			<DCCReference Include="FirstRun.UDatabase.pas"/>
-			<DCCReference Include="FirstRun.UIniFile.pas"/>
-			<DCCReference Include="FirstRun.UInstallInfo.pas"/>
-			<DCCReference Include="FirstRun.UMain.pas"/>
-			<DCCReference Include="FmAboutDlg.pas">
-				<Form>AboutDlg</Form>
-			</DCCReference>
-			<DCCReference Include="FmActiveTextPreviewDlg.pas">
-				<Form>ActiveTextPreviewDlg</Form>
-			</DCCReference>
-			<DCCReference Include="FmAddCategoryDlg.pas">
-				<Form>AddCategoryDlg</Form>
-			</DCCReference>
-			<DCCReference Include="FmBase.pas">
-				<Form>BaseForm</Form>
-			</DCCReference>
-			<DCCReference Include="FmBugReportBaseDlg.pas">
-				<Form>BugReportBaseDlg</Form>
-			</DCCReference>
-			<DCCReference Include="FmCategoryEditDlg.pas">
-				<Form>CategoryEditDlg</Form>
-			</DCCReference>
-			<DCCReference Include="FmCodeExportDlg.pas">
-				<Form>CodeExportDlg</Form>
-			</DCCReference>
-			<DCCReference Include="FmCodeImportDlg.pas">
-				<Form>CodeImportDlg</Form>
-			</DCCReference>
-			<DCCReference Include="FmCompErrorDlg.pas">
-				<Form>CompErrorDlg</Form>
-			</DCCReference>
-			<DCCReference Include="FmCompilersDlg.pas">
-				<Form>CompilersDlg</Form>
-			</DCCReference>
-			<DCCReference Include="FmCompilersDlg.FrBase.pas">
-				<Form>CompilersDlgBaseFrame</Form>
-				<DesignClass>TFrame</DesignClass>
-			</DCCReference>
-			<DCCReference Include="FmCompilersDlg.FrCompiler.pas">
-				<Form>CompilersDlgCompilerFrame</Form>
-				<DesignClass>TFrame</DesignClass>
-			</DCCReference>
-			<DCCReference Include="FmCompilersDlg.FrLog.pas">
-				<Form>CompilersDlgLogFrame</Form>
-				<DesignClass>TFrame</DesignClass>
-			</DCCReference>
-			<DCCReference Include="FmCompilersDlg.FrNamespaces.pas">
-				<Form>CompilersDlgNamespacesFrame</Form>
-				<DesignClass>TFrame</DesignClass>
-			</DCCReference>
-			<DCCReference Include="FmCompilersDlg.FrSearchDirs.pas">
-				<Form>CompilersDlgSearchDirsFrame</Form>
-				<DesignClass>TFrame</DesignClass>
-			</DCCReference>
-			<DCCReference Include="FmCompilersDlg.FrSwitches.pas">
-				<Form>CompilersDlgSwitchesFrame</Form>
-				<DesignClass>TFrame</DesignClass>
-			</DCCReference>
-			<DCCReference Include="FmCompilersDlg.UBannerMgr.pas"/>
-			<DCCReference Include="FmCompilersDlg.UCompilerListMgr.pas"/>
-			<DCCReference Include="FmDBUpdateDlg.pas">
-				<Form>DBUpdateDlg</Form>
-			</DCCReference>
-			<DCCReference Include="FmDeleteCategoryDlg.pas">
-				<Form>DeleteCategoryDlg</Form>
-			</DCCReference>
-			<DCCReference Include="FmDependenciesDlg.pas">
-				<Form>DependenciesDlg</Form>
-			</DCCReference>
-			<DCCReference Include="FmDuplicateSnippetDlg.pas">
-				<Form>DuplicateSnippetDlg</Form>
-			</DCCReference>
-			<DCCReference Include="FmEasterEgg.pas">
-				<Form>EasterEggForm</Form>
-			</DCCReference>
-			<DCCReference Include="FmFavouritesDlg.pas">
-				<Form>FavouritesDlg</Form>
-			</DCCReference>
-			<DCCReference Include="FmFindCompilerDlg.pas">
-				<Form>FindCompilerDlg</Form>
-			</DCCReference>
-			<DCCReference Include="FmFindTextDlg.pas">
-				<Form>FindTextDlg</Form>
-			</DCCReference>
-			<DCCReference Include="FmFindXRefsDlg.pas">
-				<Form>FindXRefsDlg</Form>
-			</DCCReference>
-			<DCCReference Include="FmGenericDlg.pas">
-				<Form>GenericDlg</Form>
-			</DCCReference>
-			<DCCReference Include="FmGenericModalDlg.pas">
-				<Form>GenericModalDlg</Form>
-			</DCCReference>
-			<DCCReference Include="FmGenericNonModalDlg.pas">
-				<Form>GenericNonModalDlg</Form>
-			</DCCReference>
-			<DCCReference Include="FmGenericOKDlg.pas">
-				<Form>GenericOKDlg</Form>
-			</DCCReference>
-			<DCCReference Include="FmGenericViewDlg.pas">
-				<Form>GenericViewDlg</Form>
-			</DCCReference>
-			<DCCReference Include="FmHelpAware.pas">
-				<Form>HelpAwareForm</Form>
-			</DCCReference>
-			<DCCReference Include="FmMain.pas">
-				<Form>MainForm</Form>
-			</DCCReference>
-			<DCCReference Include="FmNewHiliterNameDlg.pas">
-				<Form>NewHiliterNameDlg</Form>
-			</DCCReference>
-			<DCCReference Include="FmPreferencesDlg.pas">
-				<Form>PreferencesDlg</Form>
-			</DCCReference>
-			<DCCReference Include="FmPreviewDlg.pas">
-				<Form>PreviewDlg</Form>
-			</DCCReference>
-			<DCCReference Include="FmPrintDlg.pas">
-				<Form>PrintDlg</Form>
-			</DCCReference>
-			<DCCReference Include="FmRenameCategoryDlg.pas">
-				<Form>RenameCategoryDlg</Form>
-			</DCCReference>
-			<DCCReference Include="FmSelectionSearchDlg.pas">
-				<Form>SelectionSearchDlg</Form>
-			</DCCReference>
-			<DCCReference Include="FmSnippetsEditorDlg.pas">
-				<Form>SnippetsEditorDlg</Form>
-			</DCCReference>
-			<DCCReference Include="FmSnippetsEditorDlg.FrActiveTextEditor.pas">
-				<Form>SnippetsActiveTextEdFrame</Form>
-				<DesignClass>TFrame</DesignClass>
-			</DCCReference>
-			<DCCReference Include="FmSplash.pas">
-				<Form>SplashForm</Form>
-			</DCCReference>
-			<DCCReference Include="FmSWAGImportDlg.pas">
-				<Form>SWAGImportDlg</Form>
-			</DCCReference>
-			<DCCReference Include="FmTestCompileDlg.pas">
-				<Form>TestCompileDlg</Form>
-			</DCCReference>
-			<DCCReference Include="FmTrappedBugReportDlg.pas">
-				<Form>TrappedBugReportDlg</Form>
-			</DCCReference>
-			<DCCReference Include="FmUserBugReportDlg.pas">
-				<Form>UserBugReportDlg</Form>
-			</DCCReference>
-			<DCCReference Include="UI.Forms.MoveVaultDlg.pas">
-				<Form>MoveVaultDlg</Form>
-			</DCCReference>
-			<DCCReference Include="FrProgress.pas">
-				<Form>ProgressFrame</Form>
-				<DesignClass>TFrame</DesignClass>
-			</DCCReference>
-			<DCCReference Include="FmUserHiliterMgrDlg.pas">
-				<Form>UserHiliterMgrDlg</Form>
-			</DCCReference>
-			<DCCReference Include="FmWaitDlg.pas">
-				<Form>WaitDlg</Form>
-			</DCCReference>
-			<DCCReference Include="FmWizardDlg.pas">
-				<Form>WizardDlg</Form>
-			</DCCReference>
-			<DCCReference Include="FrBrowserBase.pas">
-				<Form>BrowserBaseFrame</Form>
-				<DesignClass>TFrame</DesignClass>
-			</DCCReference>
-			<DCCReference Include="FrCategoryDescEdit.pas">
-				<Form>CategoryDescEditFrame</Form>
-				<DesignClass>TFrame</DesignClass>
-			</DCCReference>
-			<DCCReference Include="FrCategoryList.pas">
-				<Form>CategoryListFrame</Form>
-				<DesignClass>TFrame</DesignClass>
-			</DCCReference>
-			<DCCReference Include="FrCodeGenPrefs.pas">
-				<Form>CodeGenPrefsFrame</Form>
-				<DesignClass>TFrame</DesignClass>
-			</DCCReference>
-			<DCCReference Include="FrDetail.pas">
-				<Form>DetailFrame</Form>
-				<DesignClass>TFrame</DesignClass>
-			</DCCReference>
-			<DCCReference Include="FrDetailView.pas">
-				<Form>DetailViewFrame</Form>
-				<DesignClass>TFrame</DesignClass>
-			</DCCReference>
-			<DCCReference Include="FrDisplayPrefs.pas">
-				<Form>DisplayPrefsFrame</Form>
-				<DesignClass>TFrame</DesignClass>
-			</DCCReference>
-			<DCCReference Include="FrEasterEgg.pas">
-				<Form>EasterEggFrame</Form>
-				<DesignClass>TFrame</DesignClass>
-			</DCCReference>
-			<DCCReference Include="FrFixedHTMLDlg.pas">
-				<Form>FixedHTMLDlgFrame</Form>
-				<DesignClass>TFrame</DesignClass>
-			</DCCReference>
-			<DCCReference Include="FrGeneralPrefs.pas">
-				<Form>GeneralPrefsFrame</Form>
-				<DesignClass>TFrame</DesignClass>
-			</DCCReference>
-			<DCCReference Include="FrHiliterPrefs.pas">
-				<Form>HiliterPrefsFrame</Form>
-				<DesignClass>TFrame</DesignClass>
-			</DCCReference>
-			<DCCReference Include="FrHTMLDlg.pas">
-				<Form>HTMLDlgFrame</Form>
-				<DesignClass>TFrame</DesignClass>
-			</DCCReference>
-			<DCCReference Include="FrHTMLPreview.pas">
-				<Form>HTMLPreviewFrame</Form>
-				<DesignClass>TFrame</DesignClass>
-			</DCCReference>
-			<DCCReference Include="FrHTMLTpltDlg.pas">
-				<Form>HTMLTpltDlgFrame</Form>
-				<DesignClass>TFrame</DesignClass>
-			</DCCReference>
-			<DCCReference Include="FrMemoPreview.pas">
-				<Form>MemoPreviewFrame</Form>
-				<DesignClass>TFrame</DesignClass>
-			</DCCReference>
-			<DCCReference Include="FrOverview.pas">
-				<Form>OverviewFrame</Form>
-				<DesignClass>TFrame</DesignClass>
-			</DCCReference>
-			<DCCReference Include="FrPrefsBase.pas">
-				<Form>PrefsBaseFrame</Form>
-				<DesignClass>TFrame</DesignClass>
-			</DCCReference>
-			<DCCReference Include="FrPrintingPrefs.pas">
-				<Form>PrintingPrefsFrame</Form>
-				<DesignClass>TFrame</DesignClass>
-			</DCCReference>
-			<DCCReference Include="FrRTFPreview.pas">
-				<Form>RTFPreviewFrame</Form>
-				<DesignClass>TFrame</DesignClass>
-			</DCCReference>
-			<DCCReference Include="FrRTFShowCase.pas">
-				<Form>RTFShowCaseFrame</Form>
-				<DesignClass>TFrame</DesignClass>
-			</DCCReference>
-			<DCCReference Include="FrCheckedTV.pas">
-				<Form>CheckedTVFrame</Form>
-				<DesignClass>TFrame</DesignClass>
-			</DCCReference>
-			<DCCReference Include="FrSelectSnippetsBase.pas">
-				<Form>SelectSnippetsBaseFrame</Form>
-				<DesignClass>TFrame</DesignClass>
-			</DCCReference>
-			<DCCReference Include="FrSelectSnippets.pas">
-				<Form>SelectSnippetsFrame</Form>
-				<DesignClass>TFrame</DesignClass>
-			</DCCReference>
-			<DCCReference Include="FrSelectUserSnippets.pas">
-				<Form>SelectUserSnippetsFrame</Form>
-				<DesignClass>TFrame</DesignClass>
-			</DCCReference>
-			<DCCReference Include="FrSnippetLayoutPrefs.pas">
-				<Form>SnippetLayoutPrefsFrame</Form>
-				<DesignClass>TFrame</DesignClass>
-			</DCCReference>
-			<DCCReference Include="FrSourcePrefs.pas">
-				<Form>SourcePrefsFrame</Form>
-				<DesignClass>TFrame</DesignClass>
-			</DCCReference>
-			<DCCReference Include="FrTextPreview.pas">
-				<Form>TextPreviewFrame</Form>
-				<DesignClass>TFrame</DesignClass>
-			</DCCReference>
-			<DCCReference Include="FrTitled.pas">
-				<Form>TitledFrame</Form>
-				<DesignClass>TFrame</DesignClass>
-			</DCCReference>
-			<DCCReference Include="Hiliter.UAttrs.pas"/>
-			<DCCReference Include="Hiliter.UCSS.pas"/>
-			<DCCReference Include="Hiliter.UFileHiliter.pas"/>
-			<DCCReference Include="Hiliter.UGlobals.pas"/>
-			<DCCReference Include="Hiliter.UHiliters.pas"/>
-			<DCCReference Include="Hiliter.UPasLexer.pas"/>
-			<DCCReference Include="Hiliter.UPasParser.pas"/>
-			<DCCReference Include="Hiliter.UPersist.pas"/>
-			<DCCReference Include="IntfAligner.pas"/>
-			<DCCReference Include="IntfCommon.pas"/>
-			<DCCReference Include="IntfFrameMgrs.pas"/>
-			<DCCReference Include="IntfNotifier.pas"/>
-			<DCCReference Include="IntfPreview.pas"/>
-			<DCCReference Include="SWAG.UCommon.pas"/>
-			<DCCReference Include="SWAG.UImporter.pas"/>
-			<DCCReference Include="SWAG.UReader.pas"/>
-			<DCCReference Include="SWAG.UPacketCache.pas"/>
-			<DCCReference Include="SWAG.UVersion.pas"/>
-			<DCCReference Include="SWAG.UXMLProcessor.pas"/>
-			<DCCReference Include="UActionFactory.pas"/>
-			<DCCReference Include="UAnchors.pas"/>
-			<DCCReference Include="UAppInfo.pas"/>
-			<DCCReference Include="UBaseObjects.pas"/>
-			<DCCReference Include="UBox.pas"/>
-			<DCCReference Include="UBrowseForFolderDlg.pas"/>
-			<DCCReference Include="UBrowseProtocol.pas"/>
-			<DCCReference Include="UCategoryAction.pas"/>
-			<DCCReference Include="UI.Adapters.CategoryList.pas"/>
-			<DCCReference Include="ClassHelpers.UControls.pas"/>
-			<DCCReference Include="UClipboardHelper.pas"/>
-			<DCCReference Include="DB.IO.ImportExport.CS4.pas"/>
-			<DCCReference Include="UCodeImportMgr.pas"/>
-			<DCCReference Include="UCodeShareMgr.pas"/>
-			<DCCReference Include="UColorBoxEx.pas"/>
-			<DCCReference Include="UColorDialogEx.pas"/>
-			<DCCReference Include="UColours.pas"/>
-			<DCCReference Include="UCommandBars.pas"/>
-			<DCCReference Include="UCommonDlg.pas"/>
-			<DCCReference Include="UComparers.pas"/>
-			<DCCReference Include="UCompileMgr.pas"/>
-			<DCCReference Include="UCompileResultsLBMgr.pas"/>
-			<DCCReference Include="UCompResHTML.pas"/>
-			<DCCReference Include="UConsoleApp.pas"/>
-			<DCCReference Include="UConsts.pas"/>
-			<DCCReference Include="UContainers.pas"/>
-			<DCCReference Include="UControlStateMgr.pas"/>
-			<DCCReference Include="UCopyInfoMgr.pas"/>
-			<DCCReference Include="UCopySourceMgr.pas"/>
-			<DCCReference Include="UCopyViewMgr.pas"/>
-			<DCCReference Include="UCSSBuilder.pas"/>
-			<DCCReference Include="UCSSUtils.pas"/>
-			<DCCReference Include="UCtrlArranger.pas"/>
-			<DCCReference Include="UDataBackupMgr.pas"/>
-			<DCCReference Include="UDatabaseLoader.pas"/>
-			<DCCReference Include="UDatabaseLoaderUI.pas"/>
-			<DCCReference Include="UDataStreamIO.pas"/>
-			<DCCReference Include="UDBUpdateMgr.pas"/>
-			<DCCReference Include="UDetailPageHTML.pas"/>
-			<DCCReference Include="UDetailPageLoader.pas"/>
-			<DCCReference Include="UDetailTabAction.pas"/>
-			<DCCReference Include="UDialogMgr.pas"/>
-			<DCCReference Include="UDirectoryCopier.pas"/>
-			<DCCReference Include="UDispatchList.pas"/>
-			<DCCReference Include="UDlgHelper.pas"/>
-			<DCCReference Include="UDOSDateTime.pas"/>
-			<DCCReference Include="UDropDownButtons.pas"/>
-			<DCCReference Include="UEditSnippetAction.pas"/>
-			<DCCReference Include="UEmailHelper.pas"/>
-			<DCCReference Include="UEncodings.pas"/>
-			<DCCReference Include="UExceptions.pas"/>
-			<DCCReference Include="UExeFileType.pas"/>
-			<DCCReference Include="UFileProtocol.pas"/>
-			<DCCReference Include="UFileUpdater.pas"/>
-			<DCCReference Include="UFolderBackup.pas"/>
-			<DCCReference Include="UFontHelper.pas"/>
-			<DCCReference Include="UFormAligner.pas"/>
-			<DCCReference Include="UGIFImageList.pas"/>
-			<DCCReference Include="UGraphicUtils.pas"/>
-			<DCCReference Include="UGroups.pas"/>
-			<DCCReference Include="UHelpMgr.pas"/>
-			<DCCReference Include="UHelpProtocol.pas"/>
-			<DCCReference Include="UHexUtils.pas"/>
-			<DCCReference Include="UHiddenRichEdit.pas"/>
-			<DCCReference Include="UHiddenWindow.pas"/>
-			<DCCReference Include="UHistory.pas"/>
-			<DCCReference Include="UHistoryMenus.pas"/>
-			<DCCReference Include="UHTMLBuilder.pas"/>
-			<DCCReference Include="UHTMLDOMHelper.pas"/>
-			<DCCReference Include="UHTMLHelp.pas"/>
-			<DCCReference Include="UHTMLHelpMgr.pas"/>
-			<DCCReference Include="UHTMLTemplate.pas"/>
-			<DCCReference Include="UHTMLUtils.pas"/>
-			<DCCReference Include="UHTTPProtocol.pas"/>
-			<DCCReference Include="UImageTags.pas"/>
-			<DCCReference Include="UInitialLetter.pas"/>
-			<DCCReference Include="UIOUtils.pas"/>
-			<DCCReference Include="UIStringList.pas"/>
-			<DCCReference Include="UJavaScriptUtils.pas"/>
-			<DCCReference Include="UKeysHelper.pas"/>
-			<DCCReference Include="ULEDImageList.pas"/>
-			<DCCReference Include="ULinkAction.pas"/>
-			<DCCReference Include="ULocales.pas"/>
-			<DCCReference Include="UMainDisplayMgr.pas"/>
-			<DCCReference Include="UMarquee.pas"/>
-			<DCCReference Include="UMeasurement.pas"/>
-			<DCCReference Include="UMemoCaretPosDisplayMgr.pas"/>
-			<DCCReference Include="UMemoHelper.pas"/>
-			<DCCReference Include="UMemoProgBarMgr.pas"/>
-			<DCCReference Include="UMenus.pas"/>
-			<DCCReference Include="UMessageBox.pas"/>
-			<DCCReference Include="UMessageWindow.pas"/>
-			<DCCReference Include="UMultiCastEvents.pas"/>
-			<DCCReference Include="UNotifier.pas"/>
-			<DCCReference Include="UNulDropTarget.pas"/>
-			<DCCReference Include="UNulFormAligner.pas"/>
-			<DCCReference Include="UOleClientSite.pas"/>
-			<DCCReference Include="UOpenDialogHelper.pas"/>
-			<DCCReference Include="UOpenDialogEx.pas"/>
-			<DCCReference Include="UOverviewTreeBuilder.pas"/>
-			<DCCReference Include="UOverviewTreeState.pas"/>
-			<DCCReference Include="UPageSetupDialogEx.pas"/>
-			<DCCReference Include="UPageSetupDlgMgr.pas"/>
-			<DCCReference Include="UPipe.pas"/>
-			<DCCReference Include="UPreferences.pas"/>
-			<DCCReference Include="UPrintDocuments.pas"/>
-			<DCCReference Include="UPrintEngine.pas"/>
-			<DCCReference Include="UPrintInfo.pas"/>
-			<DCCReference Include="UPrintMgr.pas"/>
-			<DCCReference Include="UProtocols.pas"/>
-			<DCCReference Include="UQuery.pas"/>
-			<DCCReference Include="UREMLDataIO.pas"/>
-			<DCCReference Include="UResourceUtils.pas"/>
-			<DCCReference Include="URTFBuilder.pas"/>
-			<DCCReference Include="URTFCategoryDoc.pas"/>
-			<DCCReference Include="URTFSnippetDoc.pas"/>
-			<DCCReference Include="URTFStyles.pas"/>
-			<DCCReference Include="URTFUtils.pas"/>
-			<DCCReference Include="USaveDialogEx.pas"/>
-			<DCCReference Include="USaveSnippetMgr.pas"/>
-			<DCCReference Include="USaveSourceDlg.pas"/>
-			<DCCReference Include="USaveSourceMgr.pas"/>
-			<DCCReference Include="USaveUnitMgr.pas"/>
-			<DCCReference Include="USearch.pas"/>
-			<DCCReference Include="USelectionIOMgr.pas"/>
-			<DCCReference Include="USettings.pas"/>
-			<DCCReference Include="UShowCaseCtrl.pas"/>
-			<DCCReference Include="USimpleDispatch.pas"/>
-			<DCCReference Include="USingleton.pas"/>
-			<DCCReference Include="UI.Adapters.SnippetKindList.pas"/>
-			<DCCReference Include="USnippetAction.pas"/>
-			<DCCReference Include="USnippetDoc.pas"/>
-			<DCCReference Include="USnippetExtraHelper.pas"/>
-			<DCCReference Include="USnippetHTML.pas"/>
-			<DCCReference Include="USnippetIDListIOHandler.pas"/>
-			<DCCReference Include="DB.SnippetIDs.pas"/>
-			<DCCReference Include="USnippetPageHTML.pas"/>
-			<DCCReference Include="USnippetPageStructure.pas"/>
-			<DCCReference Include="USnippetsChkListMgr.pas"/>
-			<DCCReference Include="USnippetSourceGen.pas"/>
-			<DCCReference Include="USnippetsTVDraw.pas"/>
-			<DCCReference Include="USnippetValidator.pas"/>
-			<DCCReference Include="USourceFileInfo.pas"/>
-			<DCCReference Include="USourceGen.pas"/>
-			<DCCReference Include="UStartUp.pas"/>
-			<DCCReference Include="UStatusBarMgr.pas"/>
-			<DCCReference Include="UStringReader.pas"/>
-			<DCCReference Include="UStructs.pas"/>
-			<DCCReference Include="UStrUtils.pas"/>
-			<DCCReference Include="USystemInfo.pas"/>
-			<DCCReference Include="UTaggedTextLexer.pas"/>
-			<DCCReference Include="UTestCompile.pas"/>
-			<DCCReference Include="UTestCompileUI.pas"/>
-			<DCCReference Include="UTestUnit.pas"/>
-			<DCCReference Include="UTestUnitDlgMgr.pas"/>
-			<DCCReference Include="UTextSnippetDoc.pas"/>
-			<DCCReference Include="UThemesEx.pas"/>
-			<DCCReference Include="UToolButtonEx.pas"/>
-			<DCCReference Include="UTVCheckBoxes.pas"/>
-			<DCCReference Include="UUIWidgetImages.pas"/>
-			<DCCReference Include="UUniqueID.pas"/>
-			<DCCReference Include="UUnitAnalyser.pas"/>
-			<DCCReference Include="UUnitsChkListMgr.pas"/>
-			<DCCReference Include="UURIEncode.pas"/>
-			<DCCReference Include="UUrl.pas"/>
-			<DCCReference Include="UUrlMonEx.pas"/>
-			<DCCReference Include="VaultBackup.pas"/>
-			<DCCReference Include="UUserDBMgr.pas"/>
-			<DCCReference Include="VaultMover.pas"/>
-			<DCCReference Include="UUtils.pas"/>
-			<DCCReference Include="UVersionInfo.pas"/>
-			<DCCReference Include="UView.pas"/>
-			<DCCReference Include="UViewItemAction.pas"/>
-			<DCCReference Include="UViewItemTreeNode.pas"/>
-			<DCCReference Include="UWaitForThreadUI.pas"/>
-			<DCCReference Include="UWarnings.pas"/>
-			<DCCReference Include="UWBCommandBars.pas"/>
-			<DCCReference Include="UWBExternal.pas"/>
-			<DCCReference Include="UWBPopupMenus.pas"/>
-			<DCCReference Include="UWindowSettings.pas"/>
-			<DCCReference Include="UXMLDocHelper.pas"/>
-			<DCCReference Include="UXMLDocumentEx.pas"/>
-			<DCCReference Include="UI.Forms.DeleteVaultDlg.pas">
-				<Form>DeleteVaultDlg</Form>
-			</DCCReference>
-			<DCCReference Include="Compilers.UAutoDetect.pas"/>
-			<DCCReference Include="Compilers.USettings.pas"/>
-			<DCCReference Include="FmRegisterCompilersDlg.pas">
-				<Form>RegisterCompilersDlg</Form>
-			</DCCReference>
-			<DCCReference Include="ClassHelpers.UGraphics.pas"/>
-			<DCCReference Include="ClassHelpers.UActions.pas"/>
-<<<<<<< HEAD
-			<DCCReference Include="DB.Vaults.pas"/>
-			<DCCReference Include="UTabSeparatedFileIO.pas"/>
-			<DCCReference Include="DB.IO.Categories.pas"/>
-			<DCCReference Include="UI.Adapters.VaultList.pas"/>
-			<DCCReference Include="UI.Forms.BackupVaultDlg.pas">
-				<Form>VaultBackupDlg</Form>
-			</DCCReference>
-			<DCCReference Include="DB.DataFormats.pas"/>
-			<DCCReference Include="DB.IO.Vault.Native.pas"/>
-			<DCCReference Include="DB.MetaData.pas"/>
-			<DCCReference Include="DB.IO.Common.CS4.pas"/>
-=======
-			<DCCReference Include="USaveInfoMgr.pas"/>
-			<DCCReference Include="ClassHelpers.RichEdit.pas"/>
->>>>>>> a8e706c9
-			<None Include="CodeSnip.todo"/>
-			<BuildConfiguration Include="Base">
-				<Key>Base</Key>
-			</BuildConfiguration>
-		</ItemGroup>
-		<Import Condition="Exists('$(BDS)\Bin\CodeGear.Delphi.Targets')" Project="$(BDS)\Bin\CodeGear.Delphi.Targets"/>
-		<Import Condition="Exists('$(APPDATA)\Embarcadero\$(BDSAPPDATABASEDIR)\$(PRODUCTVERSION)\UserTools.proj')" Project="$(APPDATA)\Embarcadero\$(BDSAPPDATABASEDIR)\$(PRODUCTVERSION)\UserTools.proj"/>
-		<ProjectExtensions>
-			<Borland.Personality>Delphi.Personality.12</Borland.Personality>
-			<Borland.ProjectType>VCLApplication</Borland.ProjectType>
-			<BorlandProject>
-				<Delphi.Personality>
-					<Source>
-						<Source Name="MainSource">CodeSnip.dpr</Source>
-					</Source>
-					<Parameters>
-						<Parameters Name="RunParams">-localhost</Parameters>
-					</Parameters>
-					<VersionInfo>
-						<VersionInfo Name="IncludeVerInfo">False</VersionInfo>
-						<VersionInfo Name="AutoIncBuild">False</VersionInfo>
-						<VersionInfo Name="MajorVer">1</VersionInfo>
-						<VersionInfo Name="MinorVer">0</VersionInfo>
-						<VersionInfo Name="Release">0</VersionInfo>
-						<VersionInfo Name="Build">0</VersionInfo>
-						<VersionInfo Name="Debug">False</VersionInfo>
-						<VersionInfo Name="PreRelease">False</VersionInfo>
-						<VersionInfo Name="Special">False</VersionInfo>
-						<VersionInfo Name="Private">False</VersionInfo>
-						<VersionInfo Name="DLL">False</VersionInfo>
-						<VersionInfo Name="Locale">2057</VersionInfo>
-						<VersionInfo Name="CodePage">1252</VersionInfo>
-					</VersionInfo>
-					<VersionInfoKeys>
-						<VersionInfoKeys Name="CompanyName"/>
-						<VersionInfoKeys Name="FileDescription"/>
-						<VersionInfoKeys Name="FileVersion">1.0.0.0</VersionInfoKeys>
-						<VersionInfoKeys Name="InternalName"/>
-						<VersionInfoKeys Name="LegalCopyright"/>
-						<VersionInfoKeys Name="LegalTrademarks"/>
-						<VersionInfoKeys Name="OriginalFilename"/>
-						<VersionInfoKeys Name="ProductName"/>
-						<VersionInfoKeys Name="ProductVersion">1.0.0.0</VersionInfoKeys>
-						<VersionInfoKeys Name="Comments"/>
-					</VersionInfoKeys>
-				</Delphi.Personality>
-				<Platforms>
-					<Platform value="Win32">True</Platform>
-				</Platforms>
-			</BorlandProject>
-			<ProjectFileVersion>12</ProjectFileVersion>
-		</ProjectExtensions>
-	</Project>
+﻿	<Project xmlns="http://schemas.microsoft.com/developer/msbuild/2003">
+		<PropertyGroup>
+			<ProjectGuid>{12EBB82F-DB1E-4ED7-8184-F67D91864C59}</ProjectGuid>
+			<MainSource>CodeSnip.dpr</MainSource>
+			<Config Condition="'$(Config)'==''">Base</Config>
+			<DCC_DCCCompiler>DCC32</DCC_DCCCompiler>
+			<ProjectVersion>12.3</ProjectVersion>
+			<Base>True</Base>
+			<Platform>Win32</Platform>
+			<AppType>Application</AppType>
+			<FrameworkType>VCL</FrameworkType>
+		</PropertyGroup>
+		<PropertyGroup Condition="'$(Config)'=='Base' or '$(Base)'!=''">
+			<Base>true</Base>
+		</PropertyGroup>
+		<PropertyGroup Condition="'$(Base)'!=''">
+			<DCC_UnitAlias>WinTypes=Windows;WinProcs=Windows;DbiTypes=BDE;DbiProcs=BDE;DbiErrs=BDE;$(DCC_UnitAlias)</DCC_UnitAlias>
+			<DCC_SYMBOL_PLATFORM>false</DCC_SYMBOL_PLATFORM>
+			<DCC_ExeOutput>..\_build\exe</DCC_ExeOutput>
+			<DCC_UnitSearchPath>..\_build\bin;3rdParty;$(DCC_UnitSearchPath)</DCC_UnitSearchPath>
+			<DCC_DependencyCheckOutputName>..\_build\exe\CodeSnip.exe</DCC_DependencyCheckOutputName>
+			<DCC_CVT_WIDENING_STRING_LOST>true</DCC_CVT_WIDENING_STRING_LOST>
+			<DCC_CVT_ACHAR_TO_WCHAR>true</DCC_CVT_ACHAR_TO_WCHAR>
+			<DCC_Platform>x86</DCC_Platform>
+			<DCC_EXPLICIT_STRING_CAST_LOSS>true</DCC_EXPLICIT_STRING_CAST_LOSS>
+			<DCC_ImageBase>00400000</DCC_ImageBase>
+			<DCC_K>false</DCC_K>
+			<DCC_N>true</DCC_N>
+			<DCC_S>false</DCC_S>
+			<DCC_F>false</DCC_F>
+			<DCC_SymbolReferenceInfo>1</DCC_SymbolReferenceInfo>
+			<DCC_DcuOutput>..\_build\bin</DCC_DcuOutput>
+			<DCC_E>false</DCC_E>
+		</PropertyGroup>
+		<ItemGroup>
+			<DelphiCompile Include="CodeSnip.dpr">
+				<MainSource>MainSource</MainSource>
+			</DelphiCompile>
+			<DCCReference Include="3rdParty\LVEx.pas"/>
+			<DCCReference Include="3rdParty\PJMD5.pas"/>
+			<DCCReference Include="3rdParty\PJShellFolders.pas"/>
+			<DCCReference Include="3rdParty\PJStreamWrapper.pas"/>
+			<DCCReference Include="3rdParty\PJSysInfo.pas"/>
+			<DCCReference Include="3rdParty\PJVersionInfo.pas"/>
+			<DCCReference Include="3rdParty\PJWdwState.pas"/>
+			<DCCReference Include="AutoGen\IntfExternalObj.pas"/>
+			<DCCReference Include="ActiveText.UHTMLRenderer.pas"/>
+			<DCCReference Include="ActiveText.UMain.pas"/>
+			<DCCReference Include="ActiveText.URTFRenderer.pas"/>
+			<DCCReference Include="ActiveText.UTextRenderer.pas"/>
+			<DCCReference Include="ActiveText.UValidator.pas"/>
+			<DCCReference Include="Browser.IntfDocHostUI.pas"/>
+			<DCCReference Include="Browser.UControlHelper.pas"/>
+			<DCCReference Include="Browser.UController.pas"/>
+			<DCCReference Include="Browser.UHighlighter.pas"/>
+			<DCCReference Include="Browser.UHTMLEvents.pas"/>
+			<DCCReference Include="Browser.UIOMgr.pas"/>
+			<DCCReference Include="Browser.UNulUIHandler.pas"/>
+			<DCCReference Include="Browser.UUIMgr.pas"/>
+			<DCCReference Include="Compilers.UBDS.pas"/>
+			<DCCReference Include="Compilers.UBorland.pas"/>
+			<DCCReference Include="Compilers.UCompilerBase.pas"/>
+			<DCCReference Include="Compilers.UCompilers.pas"/>
+			<DCCReference Include="Compilers.UDelphi.pas"/>
+			<DCCReference Include="Compilers.UFreePascal.pas"/>
+			<DCCReference Include="Compilers.UGlobals.pas"/>
+			<DCCReference Include="Compilers.URunner.pas"/>
+			<DCCReference Include="Compilers.USearchDirs.pas"/>
+			<DCCReference Include="DB.Categories.pas"/>
+			<DCCReference Include="DB.IO.Manager.pas"/>
+			<DCCReference Include="DB.Main.pas"/>
+			<DCCReference Include="DB.Snippets.pas"/>
+			<DCCReference Include="DB.SnippetKind.pas"/>
+			<DCCReference Include="DB.IO.Vault.pas"/>
+			<DCCReference Include="DB.IO.Vault.DCSCv2.pas"/>
+			<DCCReference Include="DB.IO.Vault.Null.pas"/>
+			<DCCReference Include="DB.IO.Vault.CS4.pas"/>
+			<DCCReference Include="Favourites.UManager.pas"/>
+			<DCCReference Include="Favourites.UFavourites.pas"/>
+			<DCCReference Include="Favourites.UPersist.pas"/>
+			<DCCReference Include="FirstRun.FmV4ConfigDlg.pas">
+				<Form>V4ConfigDlg</Form>
+			</DCCReference>
+			<DCCReference Include="FirstRun.FmWhatsNew.pas">
+				<Form>WhatsNewDlg</Form>
+			</DCCReference>
+			<DCCReference Include="FirstRun.FmWhatsNew.FrHTML.pas">
+				<Form>WhatsNewHTMLFrame</Form>
+				<DesignClass>TFrame</DesignClass>
+			</DCCReference>
+			<DCCReference Include="FirstRun.UConfigFile.pas"/>
+			<DCCReference Include="FirstRun.UDatabase.pas"/>
+			<DCCReference Include="FirstRun.UIniFile.pas"/>
+			<DCCReference Include="FirstRun.UInstallInfo.pas"/>
+			<DCCReference Include="FirstRun.UMain.pas"/>
+			<DCCReference Include="FmAboutDlg.pas">
+				<Form>AboutDlg</Form>
+			</DCCReference>
+			<DCCReference Include="FmActiveTextPreviewDlg.pas">
+				<Form>ActiveTextPreviewDlg</Form>
+			</DCCReference>
+			<DCCReference Include="FmAddCategoryDlg.pas">
+				<Form>AddCategoryDlg</Form>
+			</DCCReference>
+			<DCCReference Include="FmBase.pas">
+				<Form>BaseForm</Form>
+			</DCCReference>
+			<DCCReference Include="FmBugReportBaseDlg.pas">
+				<Form>BugReportBaseDlg</Form>
+			</DCCReference>
+			<DCCReference Include="FmCategoryEditDlg.pas">
+				<Form>CategoryEditDlg</Form>
+			</DCCReference>
+			<DCCReference Include="FmCodeExportDlg.pas">
+				<Form>CodeExportDlg</Form>
+			</DCCReference>
+			<DCCReference Include="FmCodeImportDlg.pas">
+				<Form>CodeImportDlg</Form>
+			</DCCReference>
+			<DCCReference Include="FmCompErrorDlg.pas">
+				<Form>CompErrorDlg</Form>
+			</DCCReference>
+			<DCCReference Include="FmCompilersDlg.pas">
+				<Form>CompilersDlg</Form>
+			</DCCReference>
+			<DCCReference Include="FmCompilersDlg.FrBase.pas">
+				<Form>CompilersDlgBaseFrame</Form>
+				<DesignClass>TFrame</DesignClass>
+			</DCCReference>
+			<DCCReference Include="FmCompilersDlg.FrCompiler.pas">
+				<Form>CompilersDlgCompilerFrame</Form>
+				<DesignClass>TFrame</DesignClass>
+			</DCCReference>
+			<DCCReference Include="FmCompilersDlg.FrLog.pas">
+				<Form>CompilersDlgLogFrame</Form>
+				<DesignClass>TFrame</DesignClass>
+			</DCCReference>
+			<DCCReference Include="FmCompilersDlg.FrNamespaces.pas">
+				<Form>CompilersDlgNamespacesFrame</Form>
+				<DesignClass>TFrame</DesignClass>
+			</DCCReference>
+			<DCCReference Include="FmCompilersDlg.FrSearchDirs.pas">
+				<Form>CompilersDlgSearchDirsFrame</Form>
+				<DesignClass>TFrame</DesignClass>
+			</DCCReference>
+			<DCCReference Include="FmCompilersDlg.FrSwitches.pas">
+				<Form>CompilersDlgSwitchesFrame</Form>
+				<DesignClass>TFrame</DesignClass>
+			</DCCReference>
+			<DCCReference Include="FmCompilersDlg.UBannerMgr.pas"/>
+			<DCCReference Include="FmCompilersDlg.UCompilerListMgr.pas"/>
+			<DCCReference Include="FmDBUpdateDlg.pas">
+				<Form>DBUpdateDlg</Form>
+			</DCCReference>
+			<DCCReference Include="FmDeleteCategoryDlg.pas">
+				<Form>DeleteCategoryDlg</Form>
+			</DCCReference>
+			<DCCReference Include="FmDependenciesDlg.pas">
+				<Form>DependenciesDlg</Form>
+			</DCCReference>
+			<DCCReference Include="FmDuplicateSnippetDlg.pas">
+				<Form>DuplicateSnippetDlg</Form>
+			</DCCReference>
+			<DCCReference Include="FmEasterEgg.pas">
+				<Form>EasterEggForm</Form>
+			</DCCReference>
+			<DCCReference Include="FmFavouritesDlg.pas">
+				<Form>FavouritesDlg</Form>
+			</DCCReference>
+			<DCCReference Include="FmFindCompilerDlg.pas">
+				<Form>FindCompilerDlg</Form>
+			</DCCReference>
+			<DCCReference Include="FmFindTextDlg.pas">
+				<Form>FindTextDlg</Form>
+			</DCCReference>
+			<DCCReference Include="FmFindXRefsDlg.pas">
+				<Form>FindXRefsDlg</Form>
+			</DCCReference>
+			<DCCReference Include="FmGenericDlg.pas">
+				<Form>GenericDlg</Form>
+			</DCCReference>
+			<DCCReference Include="FmGenericModalDlg.pas">
+				<Form>GenericModalDlg</Form>
+			</DCCReference>
+			<DCCReference Include="FmGenericNonModalDlg.pas">
+				<Form>GenericNonModalDlg</Form>
+			</DCCReference>
+			<DCCReference Include="FmGenericOKDlg.pas">
+				<Form>GenericOKDlg</Form>
+			</DCCReference>
+			<DCCReference Include="FmGenericViewDlg.pas">
+				<Form>GenericViewDlg</Form>
+			</DCCReference>
+			<DCCReference Include="FmHelpAware.pas">
+				<Form>HelpAwareForm</Form>
+			</DCCReference>
+			<DCCReference Include="FmMain.pas">
+				<Form>MainForm</Form>
+			</DCCReference>
+			<DCCReference Include="FmNewHiliterNameDlg.pas">
+				<Form>NewHiliterNameDlg</Form>
+			</DCCReference>
+			<DCCReference Include="FmPreferencesDlg.pas">
+				<Form>PreferencesDlg</Form>
+			</DCCReference>
+			<DCCReference Include="FmPreviewDlg.pas">
+				<Form>PreviewDlg</Form>
+			</DCCReference>
+			<DCCReference Include="FmPrintDlg.pas">
+				<Form>PrintDlg</Form>
+			</DCCReference>
+			<DCCReference Include="FmRenameCategoryDlg.pas">
+				<Form>RenameCategoryDlg</Form>
+			</DCCReference>
+			<DCCReference Include="FmSelectionSearchDlg.pas">
+				<Form>SelectionSearchDlg</Form>
+			</DCCReference>
+			<DCCReference Include="FmSnippetsEditorDlg.pas">
+				<Form>SnippetsEditorDlg</Form>
+			</DCCReference>
+			<DCCReference Include="FmSnippetsEditorDlg.FrActiveTextEditor.pas">
+				<Form>SnippetsActiveTextEdFrame</Form>
+				<DesignClass>TFrame</DesignClass>
+			</DCCReference>
+			<DCCReference Include="FmSplash.pas">
+				<Form>SplashForm</Form>
+			</DCCReference>
+			<DCCReference Include="FmSWAGImportDlg.pas">
+				<Form>SWAGImportDlg</Form>
+			</DCCReference>
+			<DCCReference Include="FmTestCompileDlg.pas">
+				<Form>TestCompileDlg</Form>
+			</DCCReference>
+			<DCCReference Include="FmTrappedBugReportDlg.pas">
+				<Form>TrappedBugReportDlg</Form>
+			</DCCReference>
+			<DCCReference Include="FmUserBugReportDlg.pas">
+				<Form>UserBugReportDlg</Form>
+			</DCCReference>
+			<DCCReference Include="UI.Forms.MoveVaultDlg.pas">
+				<Form>MoveVaultDlg</Form>
+			</DCCReference>
+			<DCCReference Include="FrProgress.pas">
+				<Form>ProgressFrame</Form>
+				<DesignClass>TFrame</DesignClass>
+			</DCCReference>
+			<DCCReference Include="FmUserHiliterMgrDlg.pas">
+				<Form>UserHiliterMgrDlg</Form>
+			</DCCReference>
+			<DCCReference Include="FmWaitDlg.pas">
+				<Form>WaitDlg</Form>
+			</DCCReference>
+			<DCCReference Include="FmWizardDlg.pas">
+				<Form>WizardDlg</Form>
+			</DCCReference>
+			<DCCReference Include="FrBrowserBase.pas">
+				<Form>BrowserBaseFrame</Form>
+				<DesignClass>TFrame</DesignClass>
+			</DCCReference>
+			<DCCReference Include="FrCategoryDescEdit.pas">
+				<Form>CategoryDescEditFrame</Form>
+				<DesignClass>TFrame</DesignClass>
+			</DCCReference>
+			<DCCReference Include="FrCategoryList.pas">
+				<Form>CategoryListFrame</Form>
+				<DesignClass>TFrame</DesignClass>
+			</DCCReference>
+			<DCCReference Include="FrCodeGenPrefs.pas">
+				<Form>CodeGenPrefsFrame</Form>
+				<DesignClass>TFrame</DesignClass>
+			</DCCReference>
+			<DCCReference Include="FrDetail.pas">
+				<Form>DetailFrame</Form>
+				<DesignClass>TFrame</DesignClass>
+			</DCCReference>
+			<DCCReference Include="FrDetailView.pas">
+				<Form>DetailViewFrame</Form>
+				<DesignClass>TFrame</DesignClass>
+			</DCCReference>
+			<DCCReference Include="FrDisplayPrefs.pas">
+				<Form>DisplayPrefsFrame</Form>
+				<DesignClass>TFrame</DesignClass>
+			</DCCReference>
+			<DCCReference Include="FrEasterEgg.pas">
+				<Form>EasterEggFrame</Form>
+				<DesignClass>TFrame</DesignClass>
+			</DCCReference>
+			<DCCReference Include="FrFixedHTMLDlg.pas">
+				<Form>FixedHTMLDlgFrame</Form>
+				<DesignClass>TFrame</DesignClass>
+			</DCCReference>
+			<DCCReference Include="FrGeneralPrefs.pas">
+				<Form>GeneralPrefsFrame</Form>
+				<DesignClass>TFrame</DesignClass>
+			</DCCReference>
+			<DCCReference Include="FrHiliterPrefs.pas">
+				<Form>HiliterPrefsFrame</Form>
+				<DesignClass>TFrame</DesignClass>
+			</DCCReference>
+			<DCCReference Include="FrHTMLDlg.pas">
+				<Form>HTMLDlgFrame</Form>
+				<DesignClass>TFrame</DesignClass>
+			</DCCReference>
+			<DCCReference Include="FrHTMLPreview.pas">
+				<Form>HTMLPreviewFrame</Form>
+				<DesignClass>TFrame</DesignClass>
+			</DCCReference>
+			<DCCReference Include="FrHTMLTpltDlg.pas">
+				<Form>HTMLTpltDlgFrame</Form>
+				<DesignClass>TFrame</DesignClass>
+			</DCCReference>
+			<DCCReference Include="FrMemoPreview.pas">
+				<Form>MemoPreviewFrame</Form>
+				<DesignClass>TFrame</DesignClass>
+			</DCCReference>
+			<DCCReference Include="FrOverview.pas">
+				<Form>OverviewFrame</Form>
+				<DesignClass>TFrame</DesignClass>
+			</DCCReference>
+			<DCCReference Include="FrPrefsBase.pas">
+				<Form>PrefsBaseFrame</Form>
+				<DesignClass>TFrame</DesignClass>
+			</DCCReference>
+			<DCCReference Include="FrPrintingPrefs.pas">
+				<Form>PrintingPrefsFrame</Form>
+				<DesignClass>TFrame</DesignClass>
+			</DCCReference>
+			<DCCReference Include="FrRTFPreview.pas">
+				<Form>RTFPreviewFrame</Form>
+				<DesignClass>TFrame</DesignClass>
+			</DCCReference>
+			<DCCReference Include="FrRTFShowCase.pas">
+				<Form>RTFShowCaseFrame</Form>
+				<DesignClass>TFrame</DesignClass>
+			</DCCReference>
+			<DCCReference Include="FrCheckedTV.pas">
+				<Form>CheckedTVFrame</Form>
+				<DesignClass>TFrame</DesignClass>
+			</DCCReference>
+			<DCCReference Include="FrSelectSnippetsBase.pas">
+				<Form>SelectSnippetsBaseFrame</Form>
+				<DesignClass>TFrame</DesignClass>
+			</DCCReference>
+			<DCCReference Include="FrSelectSnippets.pas">
+				<Form>SelectSnippetsFrame</Form>
+				<DesignClass>TFrame</DesignClass>
+			</DCCReference>
+			<DCCReference Include="FrSelectUserSnippets.pas">
+				<Form>SelectUserSnippetsFrame</Form>
+				<DesignClass>TFrame</DesignClass>
+			</DCCReference>
+			<DCCReference Include="FrSnippetLayoutPrefs.pas">
+				<Form>SnippetLayoutPrefsFrame</Form>
+				<DesignClass>TFrame</DesignClass>
+			</DCCReference>
+			<DCCReference Include="FrSourcePrefs.pas">
+				<Form>SourcePrefsFrame</Form>
+				<DesignClass>TFrame</DesignClass>
+			</DCCReference>
+			<DCCReference Include="FrTextPreview.pas">
+				<Form>TextPreviewFrame</Form>
+				<DesignClass>TFrame</DesignClass>
+			</DCCReference>
+			<DCCReference Include="FrTitled.pas">
+				<Form>TitledFrame</Form>
+				<DesignClass>TFrame</DesignClass>
+			</DCCReference>
+			<DCCReference Include="Hiliter.UAttrs.pas"/>
+			<DCCReference Include="Hiliter.UCSS.pas"/>
+			<DCCReference Include="Hiliter.UFileHiliter.pas"/>
+			<DCCReference Include="Hiliter.UGlobals.pas"/>
+			<DCCReference Include="Hiliter.UHiliters.pas"/>
+			<DCCReference Include="Hiliter.UPasLexer.pas"/>
+			<DCCReference Include="Hiliter.UPasParser.pas"/>
+			<DCCReference Include="Hiliter.UPersist.pas"/>
+			<DCCReference Include="IntfAligner.pas"/>
+			<DCCReference Include="IntfCommon.pas"/>
+			<DCCReference Include="IntfFrameMgrs.pas"/>
+			<DCCReference Include="IntfNotifier.pas"/>
+			<DCCReference Include="IntfPreview.pas"/>
+			<DCCReference Include="SWAG.UCommon.pas"/>
+			<DCCReference Include="SWAG.UImporter.pas"/>
+			<DCCReference Include="SWAG.UReader.pas"/>
+			<DCCReference Include="SWAG.UPacketCache.pas"/>
+			<DCCReference Include="SWAG.UVersion.pas"/>
+			<DCCReference Include="SWAG.UXMLProcessor.pas"/>
+			<DCCReference Include="UActionFactory.pas"/>
+			<DCCReference Include="UAnchors.pas"/>
+			<DCCReference Include="UAppInfo.pas"/>
+			<DCCReference Include="UBaseObjects.pas"/>
+			<DCCReference Include="UBox.pas"/>
+			<DCCReference Include="UBrowseForFolderDlg.pas"/>
+			<DCCReference Include="UBrowseProtocol.pas"/>
+			<DCCReference Include="UCategoryAction.pas"/>
+			<DCCReference Include="UI.Adapters.CategoryList.pas"/>
+			<DCCReference Include="ClassHelpers.UControls.pas"/>
+			<DCCReference Include="UClipboardHelper.pas"/>
+			<DCCReference Include="DB.IO.ImportExport.CS4.pas"/>
+			<DCCReference Include="UCodeImportMgr.pas"/>
+			<DCCReference Include="UCodeShareMgr.pas"/>
+			<DCCReference Include="UColorBoxEx.pas"/>
+			<DCCReference Include="UColorDialogEx.pas"/>
+			<DCCReference Include="UColours.pas"/>
+			<DCCReference Include="UCommandBars.pas"/>
+			<DCCReference Include="UCommonDlg.pas"/>
+			<DCCReference Include="UComparers.pas"/>
+			<DCCReference Include="UCompileMgr.pas"/>
+			<DCCReference Include="UCompileResultsLBMgr.pas"/>
+			<DCCReference Include="UCompResHTML.pas"/>
+			<DCCReference Include="UConsoleApp.pas"/>
+			<DCCReference Include="UConsts.pas"/>
+			<DCCReference Include="UContainers.pas"/>
+			<DCCReference Include="UControlStateMgr.pas"/>
+			<DCCReference Include="UCopyInfoMgr.pas"/>
+			<DCCReference Include="UCopySourceMgr.pas"/>
+			<DCCReference Include="UCopyViewMgr.pas"/>
+			<DCCReference Include="UCSSBuilder.pas"/>
+			<DCCReference Include="UCSSUtils.pas"/>
+			<DCCReference Include="UCtrlArranger.pas"/>
+			<DCCReference Include="UDataBackupMgr.pas"/>
+			<DCCReference Include="UDatabaseLoader.pas"/>
+			<DCCReference Include="UDatabaseLoaderUI.pas"/>
+			<DCCReference Include="UDataStreamIO.pas"/>
+			<DCCReference Include="UDBUpdateMgr.pas"/>
+			<DCCReference Include="UDetailPageHTML.pas"/>
+			<DCCReference Include="UDetailPageLoader.pas"/>
+			<DCCReference Include="UDetailTabAction.pas"/>
+			<DCCReference Include="UDialogMgr.pas"/>
+			<DCCReference Include="UDirectoryCopier.pas"/>
+			<DCCReference Include="UDispatchList.pas"/>
+			<DCCReference Include="UDlgHelper.pas"/>
+			<DCCReference Include="UDOSDateTime.pas"/>
+			<DCCReference Include="UDropDownButtons.pas"/>
+			<DCCReference Include="UEditSnippetAction.pas"/>
+			<DCCReference Include="UEmailHelper.pas"/>
+			<DCCReference Include="UEncodings.pas"/>
+			<DCCReference Include="UExceptions.pas"/>
+			<DCCReference Include="UExeFileType.pas"/>
+			<DCCReference Include="UFileProtocol.pas"/>
+			<DCCReference Include="UFileUpdater.pas"/>
+			<DCCReference Include="UFolderBackup.pas"/>
+			<DCCReference Include="UFontHelper.pas"/>
+			<DCCReference Include="UFormAligner.pas"/>
+			<DCCReference Include="UGIFImageList.pas"/>
+			<DCCReference Include="UGraphicUtils.pas"/>
+			<DCCReference Include="UGroups.pas"/>
+			<DCCReference Include="UHelpMgr.pas"/>
+			<DCCReference Include="UHelpProtocol.pas"/>
+			<DCCReference Include="UHexUtils.pas"/>
+			<DCCReference Include="UHiddenRichEdit.pas"/>
+			<DCCReference Include="UHiddenWindow.pas"/>
+			<DCCReference Include="UHistory.pas"/>
+			<DCCReference Include="UHistoryMenus.pas"/>
+			<DCCReference Include="UHTMLBuilder.pas"/>
+			<DCCReference Include="UHTMLDOMHelper.pas"/>
+			<DCCReference Include="UHTMLHelp.pas"/>
+			<DCCReference Include="UHTMLHelpMgr.pas"/>
+			<DCCReference Include="UHTMLTemplate.pas"/>
+			<DCCReference Include="UHTMLUtils.pas"/>
+			<DCCReference Include="UHTTPProtocol.pas"/>
+			<DCCReference Include="UImageTags.pas"/>
+			<DCCReference Include="UInitialLetter.pas"/>
+			<DCCReference Include="UIOUtils.pas"/>
+			<DCCReference Include="UIStringList.pas"/>
+			<DCCReference Include="UJavaScriptUtils.pas"/>
+			<DCCReference Include="UKeysHelper.pas"/>
+			<DCCReference Include="ULEDImageList.pas"/>
+			<DCCReference Include="ULinkAction.pas"/>
+			<DCCReference Include="ULocales.pas"/>
+			<DCCReference Include="UMainDisplayMgr.pas"/>
+			<DCCReference Include="UMarquee.pas"/>
+			<DCCReference Include="UMeasurement.pas"/>
+			<DCCReference Include="UMemoCaretPosDisplayMgr.pas"/>
+			<DCCReference Include="UMemoHelper.pas"/>
+			<DCCReference Include="UMemoProgBarMgr.pas"/>
+			<DCCReference Include="UMenus.pas"/>
+			<DCCReference Include="UMessageBox.pas"/>
+			<DCCReference Include="UMessageWindow.pas"/>
+			<DCCReference Include="UMultiCastEvents.pas"/>
+			<DCCReference Include="UNotifier.pas"/>
+			<DCCReference Include="UNulDropTarget.pas"/>
+			<DCCReference Include="UNulFormAligner.pas"/>
+			<DCCReference Include="UOleClientSite.pas"/>
+			<DCCReference Include="UOpenDialogHelper.pas"/>
+			<DCCReference Include="UOpenDialogEx.pas"/>
+			<DCCReference Include="UOverviewTreeBuilder.pas"/>
+			<DCCReference Include="UOverviewTreeState.pas"/>
+			<DCCReference Include="UPageSetupDialogEx.pas"/>
+			<DCCReference Include="UPageSetupDlgMgr.pas"/>
+			<DCCReference Include="UPipe.pas"/>
+			<DCCReference Include="UPreferences.pas"/>
+			<DCCReference Include="UPrintDocuments.pas"/>
+			<DCCReference Include="UPrintEngine.pas"/>
+			<DCCReference Include="UPrintInfo.pas"/>
+			<DCCReference Include="UPrintMgr.pas"/>
+			<DCCReference Include="UProtocols.pas"/>
+			<DCCReference Include="UQuery.pas"/>
+			<DCCReference Include="UREMLDataIO.pas"/>
+			<DCCReference Include="UResourceUtils.pas"/>
+			<DCCReference Include="URTFBuilder.pas"/>
+			<DCCReference Include="URTFCategoryDoc.pas"/>
+			<DCCReference Include="URTFSnippetDoc.pas"/>
+			<DCCReference Include="URTFStyles.pas"/>
+			<DCCReference Include="URTFUtils.pas"/>
+			<DCCReference Include="USaveDialogEx.pas"/>
+			<DCCReference Include="USaveSnippetMgr.pas"/>
+			<DCCReference Include="USaveSourceDlg.pas"/>
+			<DCCReference Include="USaveSourceMgr.pas"/>
+			<DCCReference Include="USaveUnitMgr.pas"/>
+			<DCCReference Include="USearch.pas"/>
+			<DCCReference Include="USelectionIOMgr.pas"/>
+			<DCCReference Include="USettings.pas"/>
+			<DCCReference Include="UShowCaseCtrl.pas"/>
+			<DCCReference Include="USimpleDispatch.pas"/>
+			<DCCReference Include="USingleton.pas"/>
+			<DCCReference Include="UI.Adapters.SnippetKindList.pas"/>
+			<DCCReference Include="USnippetAction.pas"/>
+			<DCCReference Include="USnippetDoc.pas"/>
+			<DCCReference Include="USnippetExtraHelper.pas"/>
+			<DCCReference Include="USnippetHTML.pas"/>
+			<DCCReference Include="USnippetIDListIOHandler.pas"/>
+			<DCCReference Include="DB.SnippetIDs.pas"/>
+			<DCCReference Include="USnippetPageHTML.pas"/>
+			<DCCReference Include="USnippetPageStructure.pas"/>
+			<DCCReference Include="USnippetsChkListMgr.pas"/>
+			<DCCReference Include="USnippetSourceGen.pas"/>
+			<DCCReference Include="USnippetsTVDraw.pas"/>
+			<DCCReference Include="USnippetValidator.pas"/>
+			<DCCReference Include="USourceFileInfo.pas"/>
+			<DCCReference Include="USourceGen.pas"/>
+			<DCCReference Include="UStartUp.pas"/>
+			<DCCReference Include="UStatusBarMgr.pas"/>
+			<DCCReference Include="UStringReader.pas"/>
+			<DCCReference Include="UStructs.pas"/>
+			<DCCReference Include="UStrUtils.pas"/>
+			<DCCReference Include="USystemInfo.pas"/>
+			<DCCReference Include="UTaggedTextLexer.pas"/>
+			<DCCReference Include="UTestCompile.pas"/>
+			<DCCReference Include="UTestCompileUI.pas"/>
+			<DCCReference Include="UTestUnit.pas"/>
+			<DCCReference Include="UTestUnitDlgMgr.pas"/>
+			<DCCReference Include="UTextSnippetDoc.pas"/>
+			<DCCReference Include="UThemesEx.pas"/>
+			<DCCReference Include="UToolButtonEx.pas"/>
+			<DCCReference Include="UTVCheckBoxes.pas"/>
+			<DCCReference Include="UUIWidgetImages.pas"/>
+			<DCCReference Include="UUniqueID.pas"/>
+			<DCCReference Include="UUnitAnalyser.pas"/>
+			<DCCReference Include="UUnitsChkListMgr.pas"/>
+			<DCCReference Include="UURIEncode.pas"/>
+			<DCCReference Include="UUrl.pas"/>
+			<DCCReference Include="UUrlMonEx.pas"/>
+			<DCCReference Include="VaultBackup.pas"/>
+			<DCCReference Include="UUserDBMgr.pas"/>
+			<DCCReference Include="VaultMover.pas"/>
+			<DCCReference Include="UUtils.pas"/>
+			<DCCReference Include="UVersionInfo.pas"/>
+			<DCCReference Include="UView.pas"/>
+			<DCCReference Include="UViewItemAction.pas"/>
+			<DCCReference Include="UViewItemTreeNode.pas"/>
+			<DCCReference Include="UWaitForThreadUI.pas"/>
+			<DCCReference Include="UWarnings.pas"/>
+			<DCCReference Include="UWBCommandBars.pas"/>
+			<DCCReference Include="UWBExternal.pas"/>
+			<DCCReference Include="UWBPopupMenus.pas"/>
+			<DCCReference Include="UWindowSettings.pas"/>
+			<DCCReference Include="UXMLDocHelper.pas"/>
+			<DCCReference Include="UXMLDocumentEx.pas"/>
+			<DCCReference Include="UI.Forms.DeleteVaultDlg.pas">
+				<Form>DeleteVaultDlg</Form>
+			</DCCReference>
+			<DCCReference Include="Compilers.UAutoDetect.pas"/>
+			<DCCReference Include="Compilers.USettings.pas"/>
+			<DCCReference Include="FmRegisterCompilersDlg.pas">
+				<Form>RegisterCompilersDlg</Form>
+			</DCCReference>
+			<DCCReference Include="ClassHelpers.UGraphics.pas"/>
+			<DCCReference Include="ClassHelpers.UActions.pas"/>
+			<DCCReference Include="DB.Vaults.pas"/>
+			<DCCReference Include="UTabSeparatedFileIO.pas"/>
+			<DCCReference Include="DB.IO.Categories.pas"/>
+			<DCCReference Include="UI.Adapters.VaultList.pas"/>
+			<DCCReference Include="UI.Forms.BackupVaultDlg.pas">
+				<Form>VaultBackupDlg</Form>
+			</DCCReference>
+			<DCCReference Include="DB.DataFormats.pas"/>
+			<DCCReference Include="DB.IO.Vault.Native.pas"/>
+			<DCCReference Include="DB.MetaData.pas"/>
+			<DCCReference Include="DB.IO.Common.CS4.pas"/>
+			<DCCReference Include="USaveInfoMgr.pas"/>
+			<DCCReference Include="ClassHelpers.RichEdit.pas"/>
+			<None Include="CodeSnip.todo"/>
+			<BuildConfiguration Include="Base">
+				<Key>Base</Key>
+			</BuildConfiguration>
+		</ItemGroup>
+		<Import Condition="Exists('$(BDS)\Bin\CodeGear.Delphi.Targets')" Project="$(BDS)\Bin\CodeGear.Delphi.Targets"/>
+		<Import Condition="Exists('$(APPDATA)\Embarcadero\$(BDSAPPDATABASEDIR)\$(PRODUCTVERSION)\UserTools.proj')" Project="$(APPDATA)\Embarcadero\$(BDSAPPDATABASEDIR)\$(PRODUCTVERSION)\UserTools.proj"/>
+		<ProjectExtensions>
+			<Borland.Personality>Delphi.Personality.12</Borland.Personality>
+			<Borland.ProjectType>VCLApplication</Borland.ProjectType>
+			<BorlandProject>
+				<Delphi.Personality>
+					<Source>
+						<Source Name="MainSource">CodeSnip.dpr</Source>
+					</Source>
+					<Parameters>
+						<Parameters Name="RunParams">-localhost</Parameters>
+					</Parameters>
+					<VersionInfo>
+						<VersionInfo Name="IncludeVerInfo">False</VersionInfo>
+						<VersionInfo Name="AutoIncBuild">False</VersionInfo>
+						<VersionInfo Name="MajorVer">1</VersionInfo>
+						<VersionInfo Name="MinorVer">0</VersionInfo>
+						<VersionInfo Name="Release">0</VersionInfo>
+						<VersionInfo Name="Build">0</VersionInfo>
+						<VersionInfo Name="Debug">False</VersionInfo>
+						<VersionInfo Name="PreRelease">False</VersionInfo>
+						<VersionInfo Name="Special">False</VersionInfo>
+						<VersionInfo Name="Private">False</VersionInfo>
+						<VersionInfo Name="DLL">False</VersionInfo>
+						<VersionInfo Name="Locale">2057</VersionInfo>
+						<VersionInfo Name="CodePage">1252</VersionInfo>
+					</VersionInfo>
+					<VersionInfoKeys>
+						<VersionInfoKeys Name="CompanyName"/>
+						<VersionInfoKeys Name="FileDescription"/>
+						<VersionInfoKeys Name="FileVersion">1.0.0.0</VersionInfoKeys>
+						<VersionInfoKeys Name="InternalName"/>
+						<VersionInfoKeys Name="LegalCopyright"/>
+						<VersionInfoKeys Name="LegalTrademarks"/>
+						<VersionInfoKeys Name="OriginalFilename"/>
+						<VersionInfoKeys Name="ProductName"/>
+						<VersionInfoKeys Name="ProductVersion">1.0.0.0</VersionInfoKeys>
+						<VersionInfoKeys Name="Comments"/>
+					</VersionInfoKeys>
+				</Delphi.Personality>
+				<Platforms>
+					<Platform value="Win32">True</Platform>
+				</Platforms>
+			</BorlandProject>
+			<ProjectFileVersion>12</ProjectFileVersion>
+		</ProjectExtensions>
+	</Project>